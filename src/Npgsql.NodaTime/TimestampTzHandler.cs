﻿using System;
using NodaTime;
using NodaTime.TimeZones;
using Npgsql.BackendMessages;
using Npgsql.PostgresTypes;
using Npgsql.TypeHandling;

#pragma warning disable CS1591 // Missing XML comment for publicly visible type or member

namespace Npgsql.NodaTime
{
    public class TimestampTzHandlerFactory : NpgsqlTypeHandlerFactory<Instant>
    {
        // Check for the legacy floating point timestamps feature
        public override NpgsqlTypeHandler<Instant> Create(PostgresType postgresType, NpgsqlConnection conn)
            => conn.HasIntegerDateTimes
                ? new TimestampTzHandler(postgresType)
                : throw new NotSupportedException($"The deprecated floating-point date/time format is not supported by {nameof(Npgsql)}.");
    }

    class TimestampTzHandler : NpgsqlSimpleTypeHandler<Instant>, INpgsqlSimpleTypeHandler<ZonedDateTime>,
                               INpgsqlSimpleTypeHandler<OffsetDateTime>
    {
        readonly IDateTimeZoneProvider _dateTimeZoneProvider;

        public TimestampTzHandler(PostgresType postgresType)
            : base(postgresType) => _dateTimeZoneProvider = DateTimeZoneProviders.Tzdb;

        #region Read

        public override Instant Read(NpgsqlReadBuffer buf, int len, FieldDescription? fieldDescription = null)
        {
            var value = buf.ReadInt64();
            if (value == long.MaxValue || value == long.MinValue)
                throw new NpgsqlSafeReadException(new NotSupportedException("Infinity values not supported for timestamp with time zone"));
            return TimestampHandler.Decode(value);
        }

        ZonedDateTime INpgsqlSimpleTypeHandler<ZonedDateTime>.Read(NpgsqlReadBuffer buf, int len, FieldDescription? fieldDescription)
        {
            try
            {
                var value = buf.ReadInt64();
                if (value == long.MaxValue || value == long.MinValue)
                    throw new NpgsqlSafeReadException(new NotSupportedException("Infinity values not supported for timestamp with time zone"));
                return TimestampHandler.Decode(value).InZone(_dateTimeZoneProvider[buf.Connection.Timezone]);
            }
            catch (Exception e) when (
                string.Equals(buf.Connection.Timezone, "localtime", StringComparison.OrdinalIgnoreCase) &&
                (e is TimeZoneNotFoundException || e is DateTimeZoneNotFoundException))
            {
                throw new NpgsqlSafeReadException(
                    new TimeZoneNotFoundException(
                        "The special PostgreSQL timezone 'localtime' is not supported when reading values of type 'timestamp with time zone'. " +
                        "Please specify a real timezone in 'postgresql.conf' on the server, or set the 'PGTZ' environment variable on the client.",
                        e));
            }
<<<<<<< HEAD
        }

        ZonedDateTime INpgsqlSimpleTypeHandler<ZonedDateTime>.Read(NpgsqlReadBuffer buf, int len, FieldDescription fieldDescription)
        {
            try
            {
                if (_integerFormat)
                {
                    var value = buf.ReadInt64();
                    if (value == long.MaxValue || value == long.MinValue)
                        throw new NpgsqlSafeReadException(new NotSupportedException("Infinity values not supported for timestamp with time zone"));
                    return TimestampHandler.Decode(value).InZone(_dateTimeZoneProvider[buf.Connection.Timezone]);
                }
                else
                {
                    var value = buf.ReadDouble();
                    if (double.IsPositiveInfinity(value) || double.IsNegativeInfinity(value))
                        throw new NpgsqlSafeReadException(new NotSupportedException("Infinity values not supported for timestamp with time zone"));
                    return TimestampHandler.Decode(value).InZone(_dateTimeZoneProvider[buf.Connection.Timezone]);
                }
            }
            catch (TimeZoneNotFoundException) when (string.Equals(buf.Connection.Timezone, "localtime", StringComparison.OrdinalIgnoreCase))
            {
                throw new NpgsqlSafeReadException(
                    new TimeZoneNotFoundException(
                        "The special PostgreSQL timezone 'localtime' is not supported when reading values of type 'timestamp with time zone'. " +
                        "Please specify a real timezone in 'postgresql.conf' on the server, or set the 'PGTZ' environment variable on the client."));
            }
=======
>>>>>>> 6a8b35a3
            catch (TimeZoneNotFoundException e)
            {
                throw new NpgsqlSafeReadException(e);
            }
        }

        OffsetDateTime INpgsqlSimpleTypeHandler<OffsetDateTime>.Read(NpgsqlReadBuffer buf, int len, FieldDescription? fieldDescription)
            => ((INpgsqlSimpleTypeHandler<ZonedDateTime>)this).Read(buf, len, fieldDescription).ToOffsetDateTime();

        #endregion Read

        #region Write

        public override int ValidateAndGetLength(Instant value, NpgsqlParameter? parameter)
            => 8;

        int INpgsqlSimpleTypeHandler<ZonedDateTime>.ValidateAndGetLength(ZonedDateTime value, NpgsqlParameter? parameter)
            => 8;

        public int ValidateAndGetLength(OffsetDateTime value, NpgsqlParameter? parameter)
            => 8;

        public override void Write(Instant value, NpgsqlWriteBuffer buf, NpgsqlParameter? parameter)
            => TimestampHandler.WriteInteger(value, buf);

        void INpgsqlSimpleTypeHandler<ZonedDateTime>.Write(ZonedDateTime value, NpgsqlWriteBuffer buf, NpgsqlParameter? parameter)
            => Write(value.ToInstant(), buf, parameter);

        public void Write(OffsetDateTime value, NpgsqlWriteBuffer buf, NpgsqlParameter? parameter)
            => Write(value.ToInstant(), buf, parameter);

        #endregion Write
    }
}<|MERGE_RESOLUTION|>--- conflicted
+++ resolved
@@ -55,37 +55,6 @@
                         "Please specify a real timezone in 'postgresql.conf' on the server, or set the 'PGTZ' environment variable on the client.",
                         e));
             }
-<<<<<<< HEAD
-        }
-
-        ZonedDateTime INpgsqlSimpleTypeHandler<ZonedDateTime>.Read(NpgsqlReadBuffer buf, int len, FieldDescription fieldDescription)
-        {
-            try
-            {
-                if (_integerFormat)
-                {
-                    var value = buf.ReadInt64();
-                    if (value == long.MaxValue || value == long.MinValue)
-                        throw new NpgsqlSafeReadException(new NotSupportedException("Infinity values not supported for timestamp with time zone"));
-                    return TimestampHandler.Decode(value).InZone(_dateTimeZoneProvider[buf.Connection.Timezone]);
-                }
-                else
-                {
-                    var value = buf.ReadDouble();
-                    if (double.IsPositiveInfinity(value) || double.IsNegativeInfinity(value))
-                        throw new NpgsqlSafeReadException(new NotSupportedException("Infinity values not supported for timestamp with time zone"));
-                    return TimestampHandler.Decode(value).InZone(_dateTimeZoneProvider[buf.Connection.Timezone]);
-                }
-            }
-            catch (TimeZoneNotFoundException) when (string.Equals(buf.Connection.Timezone, "localtime", StringComparison.OrdinalIgnoreCase))
-            {
-                throw new NpgsqlSafeReadException(
-                    new TimeZoneNotFoundException(
-                        "The special PostgreSQL timezone 'localtime' is not supported when reading values of type 'timestamp with time zone'. " +
-                        "Please specify a real timezone in 'postgresql.conf' on the server, or set the 'PGTZ' environment variable on the client."));
-            }
-=======
->>>>>>> 6a8b35a3
             catch (TimeZoneNotFoundException e)
             {
                 throw new NpgsqlSafeReadException(e);
