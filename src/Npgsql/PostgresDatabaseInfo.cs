--- conflicted
+++ resolved
@@ -1,43 +1,10 @@
-<<<<<<< HEAD
-﻿#region License
-
-// The PostgreSQL License
-//
-// Copyright (C) 2018 The Npgsql Development Team
-//
-// Permission to use, copy, modify, and distribute this software and its
-// documentation for any purpose, without fee, and without a written
-// agreement is hereby granted, provided that the above copyright notice
-// and this paragraph and the following two paragraphs appear in all copies.
-//
-// IN NO EVENT SHALL THE NPGSQL DEVELOPMENT TEAM BE LIABLE TO ANY PARTY
-// FOR DIRECT, INDIRECT, SPECIAL, INCIDENTAL, OR CONSEQUENTIAL DAMAGES,
-// INCLUDING LOST PROFITS, ARISING OUT OF THE USE OF THIS SOFTWARE AND ITS
-// DOCUMENTATION, EVEN IF THE NPGSQL DEVELOPMENT TEAM HAS BEEN ADVISED OF
-// THE POSSIBILITY OF SUCH DAMAGE.
-//
-// THE NPGSQL DEVELOPMENT TEAM SPECIFICALLY DISCLAIMS ANY WARRANTIES,
-// INCLUDING, BUT NOT LIMITED TO, THE IMPLIED WARRANTIES OF MERCHANTABILITY
-// AND FITNESS FOR A PARTICULAR PURPOSE. THE SOFTWARE PROVIDED HEREUNDER IS
-// ON AN "AS IS" BASIS, AND THE NPGSQL DEVELOPMENT TEAM HAS NO OBLIGATIONS
-// TO PROVIDE MAINTENANCE, SUPPORT, UPDATES, ENHANCEMENTS, OR MODIFICATIONS.
-
-#endregion
-
-using System;
-=======
 ﻿using System;
->>>>>>> 6a8b35a3
 using System.Collections.Generic;
 using System.Data;
 using System.Diagnostics;
-<<<<<<< HEAD
-=======
 using System.Globalization;
->>>>>>> 6a8b35a3
 using System.Linq;
 using System.Threading.Tasks;
-using JetBrains.Annotations;
 using Npgsql.Logging;
 using Npgsql.PostgresTypes;
 using Npgsql.Util;
@@ -53,12 +20,7 @@
     class PostgresDatabaseInfoFactory : INpgsqlDatabaseInfoFactory
     {
         /// <inheritdoc />
-<<<<<<< HEAD
-        [NotNull]
-        public async Task<NpgsqlDatabaseInfo> Load([NotNull] NpgsqlConnection conn, NpgsqlTimeout timeout, bool async)
-=======
         public async Task<NpgsqlDatabaseInfo?> Load(NpgsqlConnection conn, NpgsqlTimeout timeout, bool async)
->>>>>>> 6a8b35a3
         {
             var db = new PostgresDatabaseInfo(conn);
             await db.LoadPostgresInfo(conn, timeout, async);
@@ -74,19 +36,6 @@
         /// <summary>
         /// The Npgsql logger instance.
         /// </summary>
-<<<<<<< HEAD
-        [NotNull] static readonly NpgsqlLogger Log = NpgsqlLogManager.CreateLogger(nameof(PostgresDatabaseInfo));
-
-        /// <summary>
-        /// The PostgreSQL types detected in the database.
-        /// </summary>
-        [CanBeNull] List<PostgresType> _types;
-
-        /// <inheritdoc />
-        [NotNull]
-        protected override IEnumerable<PostgresType> GetTypes() => _types ?? Enumerable.Empty<PostgresType>();
-
-=======
         static readonly NpgsqlLogger Log = NpgsqlLogManager.CreateLogger(nameof(PostgresDatabaseInfo));
 
         /// <summary>
@@ -97,42 +46,13 @@
         /// <inheritdoc />
         protected override IEnumerable<PostgresType> GetTypes() => _types ?? Enumerable.Empty<PostgresType>();
 
->>>>>>> 6a8b35a3
         /// <summary>
         /// True if the backend is Amazon Redshift; otherwise, false.
         /// </summary>
         public bool IsRedshift { get; private set; }
-<<<<<<< HEAD
 
         /// <inheritdoc />
         public override bool SupportsUnlisten => Version >= new Version(6, 4, 0) && !IsRedshift;
-
-        /// <summary>
-        /// True if the 'pg_enum' table includes the 'enumsortorder' column; otherwise, false.
-        /// </summary>
-        public virtual bool HasEnumSortOrder => Version >= new Version(9, 1, 0);
-
-        /// <summary>
-        /// Loads database information from the PostgreSQL database specified by <paramref name="conn"/>.
-        /// </summary>
-        /// <param name="conn">The database connection.</param>
-        /// <param name="timeout">The timeout while loading types from the backend.</param>
-        /// <param name="async">True to load types asynchronously.</param>
-        /// <returns>
-        /// A task representing the asynchronous operation.
-        /// </returns>
-        [NotNull]
-        internal async Task LoadPostgresInfo([NotNull] NpgsqlConnection conn, NpgsqlTimeout timeout, bool async)
-        {
-            var csb = new NpgsqlConnectionStringBuilder(conn.ConnectionString);
-            Host = csb.Host;
-            Port = csb.Port;
-            Name = csb.Database;
-=======
-
-        /// <inheritdoc />
-        public override bool SupportsUnlisten => Version >= new Version(6, 4, 0) && !IsRedshift;
->>>>>>> 6a8b35a3
 
         /// <summary>
         /// True if the 'pg_enum' table includes the 'enumsortorder' column; otherwise, false.
@@ -179,10 +99,7 @@
         /// <param name="withEnum">True to load enum types.</param>
         /// <param name="withEnumSortOrder"></param>
         /// <param name="loadTableComposites">True to load table composites.</param>
-<<<<<<< HEAD
-=======
         /// <param name="withTypeCategory">True if the 'pg_type' table includes the 'typcategory' column</param>
->>>>>>> 6a8b35a3
         /// <returns>
         /// A raw SQL query string that selects type information.
         /// </returns>
@@ -193,12 +110,7 @@
         /// For arrays and ranges, join in the element OID and type (to filter out arrays of unhandled
         /// types).
         /// </remarks>
-<<<<<<< HEAD
-        [NotNull]
-        static string GenerateTypesQuery(bool withRange, bool withEnum, bool withEnumSortOrder, bool loadTableComposites)
-=======
         static string GenerateTypesQuery(bool withRange, bool withEnum, bool withEnumSortOrder, bool loadTableComposites, bool withTypeCategory)
->>>>>>> 6a8b35a3
             => $@"
 /*** Load all supported types ***/
 SELECT ns.nspname, a.typname, a.oid, a.typbasetype,
@@ -264,12 +176,7 @@
         /// </returns>
         /// <exception cref="TimeoutException" />
         /// <exception cref="ArgumentOutOfRangeException">Unknown typtype for type '{internalName}' in pg_type: {typeChar}.</exception>
-<<<<<<< HEAD
-        [NotNull]
-        internal async Task<List<PostgresType>> LoadBackendTypes([NotNull] NpgsqlConnection conn, NpgsqlTimeout timeout, bool async)
-=======
         internal async Task<List<PostgresType>> LoadBackendTypes(NpgsqlConnection conn, NpgsqlTimeout timeout, bool async)
->>>>>>> 6a8b35a3
         {
             var commandTimeout = 0;  // Default to infinity
             if (timeout.IsSet)
@@ -279,14 +186,8 @@
                     throw new TimeoutException();
             }
 
-<<<<<<< HEAD
-            var typeLoadingQuery = GenerateTypesQuery(SupportsRangeTypes, SupportsEnumTypes, HasEnumSortOrder, conn.Settings.LoadTableComposites);
-
-            using (var command = new NpgsqlCommand(typeLoadingQuery, conn))
-=======
             var typeLoadingQuery = GenerateTypesQuery(SupportsRangeTypes, SupportsEnumTypes, HasEnumSortOrder, conn.Settings.LoadTableComposites, HasTypeCategory);
             using var command = new NpgsqlCommand(typeLoadingQuery, conn)
->>>>>>> 6a8b35a3
             {
                 CommandTimeout = commandTimeout,
                 AllResultTypesAreUnknown = true
@@ -401,26 +302,15 @@
         /// </summary>
         /// <param name="reader">The reader from which to read composite fields.</param>
         /// <param name="byOID">The OID of the composite type for which fields are read.</param>
-<<<<<<< HEAD
-        static void LoadCompositeFields([NotNull] DbDataReader reader, [NotNull] Dictionary<uint, PostgresType> byOID)
-        {
-            var currentOID = uint.MaxValue;
-            PostgresCompositeType currentComposite = null;
-=======
         static void LoadCompositeFields(NpgsqlDataReader reader, Dictionary<uint, PostgresType> byOID)
         {
             var currentOID = uint.MaxValue;
             PostgresCompositeType? currentComposite = null;
->>>>>>> 6a8b35a3
             var skipCurrent = false;
 
             while (reader.Read())
             {
-<<<<<<< HEAD
-                var oid = Convert.ToUInt32(reader[reader.GetOrdinal("oid")]);
-=======
                 var oid = uint.Parse(reader.GetString("oid"), NumberFormatInfo.InvariantInfo);
->>>>>>> 6a8b35a3
                 if (oid != currentOID)
                 {
                     currentOID = oid;
@@ -448,30 +338,17 @@
                 if (skipCurrent)
                     continue;
 
-<<<<<<< HEAD
-                var fieldName = reader.GetString(reader.GetOrdinal("attname"));
-                var fieldTypeOID = Convert.ToUInt32(reader[reader.GetOrdinal("atttypid")]);
-                if (!byOID.TryGetValue(fieldTypeOID, out var fieldType))  // See #2020
-                {
-                    Log.Warn($"Skipping composite type {currentComposite.DisplayName} with field {fieldName} with type OID {fieldTypeOID}, which could not be resolved to a PostgreSQL type.");
-=======
                 var fieldName = reader.GetString("attname");
                 var fieldTypeOID = uint.Parse(reader.GetString("atttypid"), NumberFormatInfo.InvariantInfo);
                 if (!byOID.TryGetValue(fieldTypeOID, out var fieldType))  // See #2020
                 {
                     Log.Warn($"Skipping composite type {currentComposite!.DisplayName} with field {fieldName} with type OID {fieldTypeOID}, which could not be resolved to a PostgreSQL type.");
->>>>>>> 6a8b35a3
                     byOID.Remove(oid);
                     skipCurrent = true;
                     continue;
                 }
 
-<<<<<<< HEAD
-                Debug.Assert(currentComposite != null);
-                currentComposite.MutableFields.Add(new PostgresCompositeType.Field(fieldName, fieldType));
-=======
                 currentComposite!.MutableFields.Add(new PostgresCompositeType.Field(fieldName, fieldType));
->>>>>>> 6a8b35a3
             }
         }
 
@@ -480,26 +357,15 @@
         /// </summary>
         /// <param name="reader">The reader from which to read enum labels.</param>
         /// <param name="byOID">The OID of the enum type for which labels are read.</param>
-<<<<<<< HEAD
-        static void LoadEnumLabels([NotNull] DbDataReader reader, [NotNull] Dictionary<uint, PostgresType> byOID)
-        {
-            var currentOID = uint.MaxValue;
-            PostgresEnumType currentEnum = null;
-=======
         static void LoadEnumLabels(NpgsqlDataReader reader, Dictionary<uint, PostgresType> byOID)
         {
             var currentOID = uint.MaxValue;
             PostgresEnumType? currentEnum = null;
->>>>>>> 6a8b35a3
             var skipCurrent = false;
 
             while (reader.Read())
             {
-<<<<<<< HEAD
-                var oid = Convert.ToUInt32(reader[reader.GetOrdinal("oid")]);
-=======
                 var oid = uint.Parse(reader.GetString("oid"), NumberFormatInfo.InvariantInfo);
->>>>>>> 6a8b35a3
                 if (oid != currentOID)
                 {
                     currentOID = oid;
@@ -527,12 +393,7 @@
                 if (skipCurrent)
                     continue;
 
-<<<<<<< HEAD
-                Debug.Assert(currentEnum != null);
-                currentEnum.MutableLabels.Add(reader.GetString(reader.GetOrdinal("enumlabel")));
-=======
                 currentEnum!.MutableLabels.Add(reader.GetString("enumlabel"));
->>>>>>> 6a8b35a3
             }
         }
     }
