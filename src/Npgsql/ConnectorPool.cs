<<<<<<< HEAD
﻿﻿#region License
// The PostgreSQL License
//
// Copyright (C) 2018 The Npgsql Development Team
//
// Permission to use, copy, modify, and distribute this software and its
// documentation for any purpose, without fee, and without a written
// agreement is hereby granted, provided that the above copyright notice
// and this paragraph and the following two paragraphs appear in all copies.
//
// IN NO EVENT SHALL THE NPGSQL DEVELOPMENT TEAM BE LIABLE TO ANY PARTY
// FOR DIRECT, INDIRECT, SPECIAL, INCIDENTAL, OR CONSEQUENTIAL DAMAGES,
// INCLUDING LOST PROFITS, ARISING OUT OF THE USE OF THIS SOFTWARE AND ITS
// DOCUMENTATION, EVEN IF THE NPGSQL DEVELOPMENT TEAM HAS BEEN ADVISED OF
// THE POSSIBILITY OF SUCH DAMAGE.
//
// THE NPGSQL DEVELOPMENT TEAM SPECIFICALLY DISCLAIMS ANY WARRANTIES,
// INCLUDING, BUT NOT LIMITED TO, THE IMPLIED WARRANTIES OF MERCHANTABILITY
// AND FITNESS FOR A PARTICULAR PURPOSE. THE SOFTWARE PROVIDED HEREUNDER IS
// ON AN "AS IS" BASIS, AND THE NPGSQL DEVELOPMENT TEAM HAS NO OBLIGATIONS
// TO PROVIDE MAINTENANCE, SUPPORT, UPDATES, ENHANCEMENTS, OR MODIFICATIONS.
#endregion

using System;
=======
﻿using System;
>>>>>>> 6a8b35a3
using System.Collections.Concurrent;
using System.Collections.Generic;
using System.Diagnostics;
using System.Diagnostics.CodeAnalysis;
using System.Runtime.CompilerServices;
using System.Runtime.InteropServices;
using System.Threading;
using System.Threading.Tasks;
using System.Transactions;
using Npgsql.Logging;
using Npgsql.Util;

namespace Npgsql
{
    /// <summary>
    /// Connection pool for PostgreSQL physical connections. Attempts to allocate connections over MaxPoolSize will
    /// block until someone releases. Implementation is completely lock-free to avoid contention, and ensure FIFO
    /// for open attempts waiting (because the pool is at capacity).
    /// </summary>
    sealed class ConnectorPool : IDisposable
    {
        #region Implementation notes

        // General
        //
        // * When we're at capacity (Busy==Max) further open attempts wait until someone releases.
        //   This must happen in FIFO (first to block on open is the first to release), otherwise some attempts may get
        //   starved and time out. This is why we use a ConcurrentQueue.
        // * We must avoid a race condition whereby an open attempt starts waiting at the same time as another release
        //   puts a connector back into the idle list. This would potentially make the waiter wait forever/time out.
        //
        // Rules
        // * You *only* create a new connector if Total < Max.
        // * You *only* go into waiting if Busy == Max (which also implies Idle == 0)

        #endregion Implementation notes

        #region Fields

        internal NpgsqlConnectionStringBuilder Settings { get; }

        /// <summary>
        /// Contains the connection string returned to the user from <see cref="NpgsqlConnection.ConnectionString"/>
        /// after the connection has been opened. Does not contain the password unless Persist Security Info=true.
        /// </summary>
        internal string UserFacingConnectionString { get; }

        readonly int _max;
        readonly int _min;

        readonly NpgsqlConnector?[] _idle;
        readonly NpgsqlConnector?[] _open;

        readonly ConcurrentQueue<(TaskCompletionSource<NpgsqlConnector?> TaskCompletionSource, bool IsAsync)> _waiting;

        [StructLayout(LayoutKind.Explicit)]
        internal struct PoolState
        {
<<<<<<< HEAD
            [FieldOffset(0)]
            internal short Idle;
            [FieldOffset(2)]
            internal short Busy;
            [FieldOffset(4)]
            internal int Waiting;
            [FieldOffset(0)]
            internal long All;
=======
            [FieldOffset(0)] public int Open;
            [FieldOffset(4)] public int Idle;
>>>>>>> 6a8b35a3

            [FieldOffset(0)] public long All;

            // Busy can actually be read and written non atomically, it would introduce a benign race
            // between readers of Busy and the writer(s), connector Close, when Idle is close to zero.
            // The writer would first decrement Open then Idle to prevent readers racing and concluding Busy == _max.
            // However with that order a race of the Idle read and decrement could happen, having readers read and
            // conclude Idle > 0, causing readers to loop for a non existent connector until Idle is also decremented.
            public void Deconstruct(out int open, out int idle, out int busy)
            {
                var copy = new PoolState { All = Volatile.Read(ref All) };
                open = copy.Open;
                idle = copy.Idle;
                busy = copy.Open - copy.Idle;
            }

            public override string ToString()
            {
                var (open, idle, busy) = this;
                return $"[{open} total, {idle} idle, {busy} busy]";
            }
        }

        // Mutable struct, do not make this readonly.
        internal PoolState State;

        /// <summary>
        /// Incremented every time this pool is cleared via <see cref="NpgsqlConnection.ClearPool"/> or
        /// <see cref="NpgsqlConnection.ClearAllPools"/>. Allows us to identify connections which were
        /// created before the clear.
        /// </summary>
        int _clearCounter;

<<<<<<< HEAD
        static readonly TimerCallback PruningTimerCallback = PruneIdleConnectors;
        [CanBeNull]
        Timer _pruningTimer;
        readonly TimeSpan _pruningInterval;
=======
        // TODO move all this out of the pool
        static readonly TimerCallback PruningTimerCallback = PruneIdleConnectors;
        readonly Timer _pruningTimer;
        readonly TimeSpan _pruningSamplingInterval;
        readonly int _pruningSampleSize;
        readonly int[] _pruningSamples;
        int _pruningSampleIndex;
        int _pruningMedianIndex;
        volatile bool _pruningTimerEnabled;
>>>>>>> 6a8b35a3

        /// <summary>
        /// Maximum number of possible connections in any pool.
        /// </summary>
        internal const int PoolSizeLimit = 1024;

        static readonly NpgsqlLogger Log = NpgsqlLogManager.CreateLogger(nameof(ConnectorPool));

        #endregion

        internal ConnectorPool(NpgsqlConnectionStringBuilder settings, string connString)
        {
            Debug.Assert(PoolSizeLimit <= short.MaxValue,
                "PoolSizeLimit cannot be larger than short.MaxValue unless PoolState is refactored to hold larger values.");

            if (settings.MaxPoolSize < settings.MinPoolSize)
                throw new ArgumentException($"Connection can't have MaxPoolSize {settings.MaxPoolSize} under MinPoolSize {settings.MinPoolSize}");

            Settings = settings;

            _max = settings.MaxPoolSize;
            _min = settings.MinPoolSize;

            UserFacingConnectionString = settings.PersistSecurityInfo
                ? connString
                : settings.ToStringWithoutPassword();

            var connectionIdleLifetime = TimeSpan.FromSeconds(Settings.ConnectionIdleLifetime);
            _pruningSamplingInterval = TimeSpan.FromSeconds(Settings.ConnectionPruningInterval);
            if (connectionIdleLifetime < _pruningSamplingInterval)
                throw new ArgumentException($"Connection can't have ConnectionIdleLifetime {connectionIdleLifetime} under ConnectionPruningInterval {_pruningSamplingInterval}");

            _pruningMedianIndex = Divide(_pruningSampleSize, 2);
            _pruningTimer = new Timer(PruningTimerCallback, this, Timeout.Infinite, Timeout.Infinite);
            _pruningSampleSize = Divide(Settings.ConnectionIdleLifetime, Settings.ConnectionPruningInterval);
            _pruningSamples = new int[_pruningSampleSize];
            _pruningTimerEnabled = false;
            _idle = new NpgsqlConnector[_max];
            _open = new NpgsqlConnector[_max];
            _waiting = new ConcurrentQueue<(TaskCompletionSource<NpgsqlConnector?> TaskCompletionSource, bool IsAsync)>();
        }

        [MethodImpl(MethodImplOptions.AggressiveInlining)]
        internal bool TryAllocateFast(NpgsqlConnection conn, [NotNullWhen(true)] out NpgsqlConnector? connector)
        {
            Counters.SoftConnectsPerSecond.Increment();

            // Idle may indicate that there are idle connectors, with the subsequent scan failing to find any.
            // This can happen because of race conditions with Release(), which updates Idle before actually putting
            // the connector in the list, or because of other allocation attempts, which remove the connector from
            // the idle list before updating Idle.
            // Loop until either State.Idle is 0 or you manage to remove a connector.
            connector = null;
            var spinner = new SpinWait();
            var idle = _idle;
            while (Volatile.Read(ref State.Idle) > 0)
            {
                for (var i = 0; connector == null && i < idle.Length; i++)
                {
                    // First check without an Interlocked operation, it's faster
                    if (Volatile.Read(ref idle[i]) == null)
                        continue;

                    // If we saw a connector in this slot, atomically exchange it with a null.
                    // Either we get a connector out which we can use, or we get null because
                    // someone has taken it in the meanwhile. Either way put a null in its place.
                    connector = Interlocked.Exchange(ref idle[i], null);
                }

                if (connector == null)
                {
                    spinner.SpinOnce();
                    continue;
                }

                Counters.NumberOfFreeConnections.Decrement();

                // An connector could be broken because of a keepalive that occurred while it was
                // idling in the pool
                // TODO: Consider removing the pool from the keepalive code. The following branch is simply irrelevant
                // if keepalive isn't turned on.
                if (connector.IsBroken)
                {
                    CloseConnector(connector, true);
                    continue;
                }

                connector.Connection = conn;

                // We successfully extracted an idle connector, update state
                Counters.NumberOfActiveConnections.Increment();
                Interlocked.Decrement(ref State.Idle);
                CheckInvariants(State);
                return true;
            }

            connector = null;
            return false;
        }

        internal async ValueTask<NpgsqlConnector> AllocateLong(NpgsqlConnection conn, NpgsqlTimeout timeout, bool async, CancellationToken cancellationToken)
        {
            // No idle connector was found in the pool.
            // We now loop until one of three things happen:
            // 1. The pool isn't at max capacity (Open < Max), so we can create a new physical connection.
            // 2. The pool is at maximum capacity and there are no idle connectors (Open - Idle == Max),
            // so we enqueue an open attempt into the waiting queue, so that the next release will unblock it.
            // 3. An connector makes it into the idle list (race condition with another Release()).
            while (true)
            {
                NpgsqlConnector? connector;

                var (openCount, idleCount, busyCount) = State;
                if (openCount < _max)
                {
                    // We're under the pool's max capacity, "allocate" a slot for a new physical connection.
                    // Don't spin for this https://github.com/dotnet/coreclr/pull/21437
                    var prevOpenCount = openCount;
                    while (true)
                    {
                        var currentOpenCount = prevOpenCount;
                        prevOpenCount = Interlocked.CompareExchange(ref State.Open, currentOpenCount + 1, currentOpenCount);
                        // Either we succeeded or someone else did and we're at max opens, break.
                        if (prevOpenCount == currentOpenCount || prevOpenCount == _max) break;
                    }
                    // Restart the outer loop if we're at max opens.
                    if (prevOpenCount == _max) continue;
                    openCount = prevOpenCount + 1;

                    try
                    {
                        // We've managed to increase the open counter, open a physical connections.
                        connector = new NpgsqlConnector(conn) { ClearCounter = _clearCounter };
                        await connector.Open(timeout, async, cancellationToken);
                    }
                    catch
                    {
<<<<<<< HEAD
                        // Physical open failed, decrement busy back down
                        conn.Connector = null;

                        var sw = new SpinWait();
                        while (true)
                        {
                            state = State.Copy();
                            newState = state;
                            newState.Busy--;
                            if (Interlocked.CompareExchange(ref State.All, newState.All, state.All) != state.All)
                            {
                                // Our attempt to increment the busy count failed, Loop again and retry.
                                sw.SpinOnce();
                                continue;
                            }

                            break;
                        }

                        // There may be waiters because we raised the busy count (and failed). Release one
                        // waiter if there is one.
                        if (_waiting.TryDequeue(out var waitingOpenAttempt))
                        {
                            var tcs = waitingOpenAttempt.TaskCompletionSource;

                            // We have a pending open attempt. "Complete" it, handing off the connector.
                            if (waitingOpenAttempt.IsAsync)
                            {
                                // If the waiting open attempt is asynchronous (i.e. OpenAsync()), we can't simply
                                // call SetResult on its TaskCompletionSource, since it would execute the open's
                                // continuation in our thread (the closing thread). Instead we schedule the completion
                                // to run in the thread pool via Task.Run().

                                // TODO: When we drop support for .NET Framework 4.5, switch to RunContinuationsAsynchronously
#pragma warning disable 4014
                                Task.Run(() =>
                                {
                                    if (!tcs.TrySetResult(null))
                                    {
                                        // TODO: Release more??
                                    }
                                });
#pragma warning restore 4014
                            }
                            else if (!tcs.TrySetResult(null)) // Open attempt is sync
                            {
                                // TODO: Release more??
                            }
                        }

=======
                        // Physical open failed, decrement the open and busy counter back down.
                        conn.Connector = null;
                        Interlocked.Decrement(ref State.Open);
                        ReleaseOneWaiter();
>>>>>>> 6a8b35a3
                        throw;
                    }

                    // We immediately store the connector as well, assigning it an index
                    // that will be used during the lifetime of the connector for both _idle and _open.
                    for (var i = 0; i < _open.Length; i++)
                    {
<<<<<<< HEAD
                        var newPruningTimer = new Timer(PruningTimerCallback, this, -1, -1);
                        if (Interlocked.CompareExchange(ref _pruningTimer, newPruningTimer, null) == null)
                            newPruningTimer.Change(_pruningInterval, _pruningInterval);
                        else
=======
                        if (Interlocked.CompareExchange(ref _open[i], connector, null) == null)
>>>>>>> 6a8b35a3
                        {
                            connector.PoolIndex = i;
                            break;
                        }
                    }
                    Debug.Assert(connector.PoolIndex != int.MaxValue);

                    // Only when we are the ones that incremented openCount past _min Change the timer.
                    if (openCount == _min)
                        EnablePruning();
                    Counters.NumberOfPooledConnections.Increment();
                    Counters.NumberOfActiveConnections.Increment();
                    CheckInvariants(State);

                    return connector;
                }

                if (busyCount == _max)
                {
<<<<<<< HEAD
                    // Pool is exhausted. Increase the waiting count while atomically making sure the busy count
                    // doesn't decrease (otherwise we have a new idle connector).
                    checked
                    {
                        newState.Waiting++;
                    }

                    CheckInvariants(newState);
                    if (Interlocked.CompareExchange(ref State.All, newState.All, state.All) != state.All)
=======
                    // Pool is exhausted.
                    // Enqueue an allocate attempt into the waiting queue so that the next release will unblock us.
                    var tcs = new TaskCompletionSource<NpgsqlConnector?>(TaskCreationOptions.RunContinuationsAsynchronously);
                    _waiting.Enqueue((tcs, async));

                    // Scenario: pre-empted waiter
                    // Say there's a pre-emption of the thread right between our State.Busy read and our Enqueue.
                    // If that happens and the waiter queue is empty before we enqueue we couldn't signal to any
                    // releases we are a new waiter, causing any to add their connectors back into the idle pool.
                    // We do a correction for that right here after our own enqueue by re-checking Idle.
                    // We also check Open as we may have raced a connector close.
                    var (racedOpen, racedIdle, _) = State;
                    if (racedIdle > 0 || racedOpen < _max)
>>>>>>> 6a8b35a3
                    {
                        // If setting this fails we have been raced to completion by a Release().
                        // Otherwise we have an idle connector or open slot to try and race to.
                        if (tcs.TrySetCanceled())
                            continue;

                        connector = tcs.Task.Result;

                        // Our task completion may contain a null in order to unblock us, allowing us to try
                        // allocating again.
                        if (connector == null)
                            continue;

                        // Note that we don't update counters or any state since the connector is being
                        // handed off from one open connection to another.
                        connector.Connection = conn;
                        return connector;
                    }

                    try
                    {
                        if (async)
                        {
                            if (timeout.IsSet)
                            {
                                // Use Task.Delay to implement the timeout, but cancel the timer if we actually
                                // do complete successfully
                                var delayCancellationToken = new CancellationTokenSource();
                                using (cancellationToken.Register(s => ((CancellationTokenSource)s!).Cancel(), delayCancellationToken))
                                {
<<<<<<< HEAD
                                    // Use Task.Delay to implement the timeout, but cancel the timer if we actually
                                    // do complete successfully
                                    var delayCancellationToken = new CancellationTokenSource();
                                    using (cancellationToken.Register(s => ((CancellationTokenSource)s).Cancel(), delayCancellationToken))
=======
                                    var timeLeft = timeout.TimeLeft;
                                    if (timeLeft <= TimeSpan.Zero || await Task.WhenAny(tcs.Task, Task.Delay(timeLeft, delayCancellationToken.Token)) != tcs.Task)
>>>>>>> 6a8b35a3
                                    {
                                        // Delay task completed first, either because of a user cancellation or an actual timeout
                                        cancellationToken.ThrowIfCancellationRequested();
                                        throw new NpgsqlException(
                                            $"The connection pool has been exhausted, either raise MaxPoolSize (currently {_max}) or Timeout (currently {Settings.Timeout} seconds)");
                                    }
<<<<<<< HEAD
                                    delayCancellationToken.Cancel();
                                }
                                else
                                {
                                    using (cancellationToken.Register(s => ((TaskCompletionSource<NpgsqlConnector>)s).SetCanceled(), tcs))
                                        await tcs.Task;
=======
>>>>>>> 6a8b35a3
                                }

                                delayCancellationToken.Cancel();
                            }
                            else
                            {
                                using (cancellationToken.Register(s => ((TaskCompletionSource<NpgsqlConnector?>)s!).SetCanceled(), tcs))
                                    await tcs.Task;
                            }
                        }
                        else
                        {
                            if (timeout.IsSet)
                            {
                                var timeLeft = timeout.TimeLeft;
                                if (timeLeft <= TimeSpan.Zero || !tcs.Task.Wait(timeLeft))
                                    throw new NpgsqlException(
                                        $"The connection pool has been exhausted, either raise MaxPoolSize (currently {_max}) or Timeout (currently {Settings.Timeout} seconds)");
                            }
                            else
                                tcs.Task.Wait();
                        }
                    }
                    catch
                    {
                        // We're here if the timeout expired or the cancellation token was triggered.
                        // Transition our Task to cancelled, so that the next time someone releases
                        // a connection they'll skip over it.
                        tcs.TrySetCanceled();

                        // There's still a chance of a race condition, whereby the task was transitioned to
                        // completed in the meantime.
                        if (tcs.Task.Status != TaskStatus.RanToCompletion)
                            throw;
                    }

                    // Note that we don't update counters since the connector is being
                    // handed off from one open connection to another.
                    Debug.Assert(tcs.Task.IsCompleted);
                    connector = tcs.Task.Result;

                    if (connector == null)
                        continue;

                    connector.Connection = conn;

                    return connector;
                }

                // We didn't create a new connector or start waiting, which means there's a new idle connector,
                // or we raced a connector close, loop again as we could potentially open a new connector.
                if (idleCount > 0 && TryAllocateFast(conn, out connector))
                    return connector;
            }

            // Cannot be here
        }

        internal void Release(NpgsqlConnector connector)
        {
            Counters.SoftDisconnectsPerSecond.Increment();
            Counters.NumberOfActiveConnections.Decrement();

            // If Clear/ClearAll has been been called since this connector was first opened,
            // throw it away. The same if it's broken (in which case CloseConnector is only
            // used to update state/perf counter).
            if (connector.ClearCounter < _clearCounter || connector.IsBroken)
            {
                CloseConnector(connector, false);
                return;
            }

            connector.Reset();

            // If there are any pending waiters we hand the connector off to them directly.
            while (_waiting.TryDequeue(out var waitingOpenAttempt))
            {
                var tcs = waitingOpenAttempt.TaskCompletionSource;

                // We have a pending waiter. "Complete" it, handing off the connector.
                if (tcs.TrySetResult(connector))
                    return;

                // If the open attempt timed out, the Task's state will be set to Canceled and our
                // TrySetResult fails. Try again.
                Debug.Assert(tcs.Task.IsCanceled);
            }

            // Scenario: pre-empted release
            // Right here between our check for waiters and our signalling decrement for storing
            // a connector there could have been a new waiter enqueueing, we compensate at the end.

            // If we're here, we put the connector back in the idle list
            // We increment Idle, any allocate that is racing us will not match Busy == _max
            // and will not enqueue but try to get our connector.
            Interlocked.Increment(ref State.Idle);
            Volatile.Write(ref _idle[connector.PoolIndex], connector);
            CheckInvariants(State);

            // Scenario: pre-empted release
            // We checked at the start of release if there were any waiters.
            // Unblock any new waiter that raced us by handing it a null result.
            // We try to complete exactly one waiter as long as there are any in the queue, if any came in at all.
            // The performance of trying this after each _idle release is fine as the queue is very uncontended.
            // In the .Net Core BCL, 3.0 as of writing, TryDequeue for the empty path is as fast as doing IsEmpty.
            ReleaseOneWaiter();

            // Scenario: pre-empted waiter
            // Could have a pre-empted waiter, that didn't enqueue yet it wakes up right after
            // our correcting dequeue, it will do its own check after that Enqueue for Idle > 0.
        }

        void CloseConnector(NpgsqlConnector connector, bool wasIdle)
        {
            try
            {
                connector.Close();
            }
            catch (Exception e)
            {
                Log.Warn("Exception while closing outdated connector", e, connector.Id);
            }

            _open[connector.PoolIndex] = null;

            int openCount;
            if (wasIdle)
            {
                var prevAll = Volatile.Read(ref State.All);
                var prevState = new PoolState { All = prevAll };
                while (true)
                {
                    var state = new PoolState { Open = prevState.Open - 1, Idle = prevState.Idle - 1 };
                    prevAll = Interlocked.CompareExchange(ref State.All, state.All, prevState.All);
                    if (prevAll == prevState.All) break;

                    prevState = new PoolState { All = prevAll };
                }
                openCount = prevState.Open - 1;
            }
            else
                openCount = Interlocked.Decrement(ref State.Open);

            // Unblock a single waiter, if any, to get the slot that just opened up.
            ReleaseOneWaiter();

            // Only turn off the timer one time, when it was this Close that brought Open back to _min.
            if (openCount == _min)
                DisablePruning();
            Counters.NumberOfPooledConnections.Decrement();
            CheckInvariants(State);
        }

<<<<<<< HEAD
        static void PruneIdleConnectors(object state)
        {
            var pool = (ConnectorPool)state;
            var idle = pool._idle;
            var now = DateTime.UtcNow;
            var idleLifetime = pool.Settings.ConnectionIdleLifetime;

            for (var i = 0; i < idle.Length; i++)
            {
                if (pool.State.Total <= pool._min)
                    return;

                var connector = idle[i];
                if (connector == null || (now - connector.ReleaseTimestamp).TotalSeconds < idleLifetime)
                    continue;
                if (Interlocked.CompareExchange(ref idle[i], null, connector) == connector)
                    pool.CloseConnector(connector, true);
=======
        /// <summary>
        /// Dequeues a single waiter and signals that it should re-attempt to allocate again. Needed in various
        /// race conditions.
        /// </summary>
        void ReleaseOneWaiter()
        {
            while (_waiting.TryDequeue(out var waiter))
                if (waiter.TaskCompletionSource.TrySetResult(null))
                    break;
        }

        // Manual reactivation of timer happens in callback
        void EnablePruning()
        {
            lock (_pruningTimer)
            {
                _pruningTimerEnabled = true;
                _pruningTimer.Change(_pruningSamplingInterval, Timeout.InfiniteTimeSpan);
            }
        }

        void DisablePruning()
        {
            lock (_pruningTimer)
            {
                _pruningTimer.Change(Timeout.Infinite, Timeout.Infinite);
                _pruningSampleIndex = 0;
                _pruningTimerEnabled = false;
            }
        }

        static void PruneIdleConnectors(object? state)
        {
            var pool = (ConnectorPool)state!;
            var samples = pool._pruningSamples;
            int toPrune;
            lock (pool._pruningTimer)
            {
                // Check if we might have been contending with DisablePruning.
                if (!pool._pruningTimerEnabled)
                    return;

                var sampleIndex = pool._pruningSampleIndex;
                if (sampleIndex < pool._pruningSampleSize)
                {
                    samples[sampleIndex] = pool.State.Idle;
                    pool._pruningSampleIndex = sampleIndex + 1;
                    pool._pruningTimer.Change(pool._pruningSamplingInterval, Timeout.InfiniteTimeSpan);
                    return;
                }

                // Calculate median value for pruning, reset index and timer, and release the lock.
                Array.Sort(samples);
                toPrune = samples[pool._pruningMedianIndex];
                pool._pruningSampleIndex = 0;
                pool._pruningTimer.Change(pool._pruningSamplingInterval, Timeout.InfiniteTimeSpan);
            }

            var idle = pool._idle;
            for (var i = 0; i < idle.Length; i++)
            {
                if (Volatile.Read(ref pool.State.Open) <= pool._min || toPrune == 0)
                    return;

                var connector = Interlocked.Exchange(ref idle[i], null);
                if (connector == null) continue;

                toPrune -= 1;
                pool.CloseConnector(connector, true);
>>>>>>> 6a8b35a3
            }
        }

        internal void Clear()
        {
            for (var i = 0; i < _idle.Length; i++)
            {
                var connector = Interlocked.Exchange(ref _idle[i], null);
                if (connector != null)
                    CloseConnector(connector, true);
            }

            _clearCounter++;
        }

        #region Pending Enlisted Connections

        internal void AddPendingEnlistedConnector(NpgsqlConnector connector, Transaction transaction)
        {
            lock (_pendingEnlistedConnectors)
            {
                if (!_pendingEnlistedConnectors.TryGetValue(transaction, out var list))
                    list = _pendingEnlistedConnectors[transaction] = new List<NpgsqlConnector>();
                list.Add(connector);
            }
        }

        internal void TryRemovePendingEnlistedConnector(NpgsqlConnector connector, Transaction transaction)
        {
            lock (_pendingEnlistedConnectors)
            {
                if (!_pendingEnlistedConnectors.TryGetValue(transaction, out var list))
                    return;
                list.Remove(connector);
                if (list.Count == 0)
                    _pendingEnlistedConnectors.Remove(transaction);
            }
        }

        internal NpgsqlConnector? TryAllocateEnlistedPending(Transaction transaction)
        {
            lock (_pendingEnlistedConnectors)
            {
                if (!_pendingEnlistedConnectors.TryGetValue(transaction, out var list))
                    return null;
                var connector = list[list.Count - 1];
                list.RemoveAt(list.Count - 1);
                if (list.Count == 0)
                    _pendingEnlistedConnectors.Remove(transaction);
                return connector;
            }
        }

        // Note that while the dictionary is thread-safe, we assume that the lists it contains don't need to be
        // (i.e. access to connectors of a specific transaction won't be concurrent)
        readonly Dictionary<Transaction, List<NpgsqlConnector>> _pendingEnlistedConnectors
            = new Dictionary<Transaction, List<NpgsqlConnector>>();

        #endregion

        #region Misc

        static int Divide(int value, int divisor) => 1 + (value - 1) / divisor;

        [Conditional("DEBUG")]
        void CheckInvariants(PoolState state)
        {
            if (state.Open > _max)
                throw new NpgsqlException($"Pool is over capacity (Total={state.Open}, Max={_max})");
            if (state.Open < 0)
                throw new NpgsqlException("Open is negative");
            if (state.Idle < 0)
                throw new NpgsqlException("Idle is negative");
            if (state.Open - state.Idle < 0)
                throw new NpgsqlException("Busy is negative");
        }

        public void Dispose() => _pruningTimer?.Dispose();

        public override string ToString() => State.ToString();

        #endregion Misc
    }
}<|MERGE_RESOLUTION|>--- conflicted
+++ resolved
@@ -1,31 +1,4 @@
-<<<<<<< HEAD
-﻿﻿#region License
-// The PostgreSQL License
-//
-// Copyright (C) 2018 The Npgsql Development Team
-//
-// Permission to use, copy, modify, and distribute this software and its
-// documentation for any purpose, without fee, and without a written
-// agreement is hereby granted, provided that the above copyright notice
-// and this paragraph and the following two paragraphs appear in all copies.
-//
-// IN NO EVENT SHALL THE NPGSQL DEVELOPMENT TEAM BE LIABLE TO ANY PARTY
-// FOR DIRECT, INDIRECT, SPECIAL, INCIDENTAL, OR CONSEQUENTIAL DAMAGES,
-// INCLUDING LOST PROFITS, ARISING OUT OF THE USE OF THIS SOFTWARE AND ITS
-// DOCUMENTATION, EVEN IF THE NPGSQL DEVELOPMENT TEAM HAS BEEN ADVISED OF
-// THE POSSIBILITY OF SUCH DAMAGE.
-//
-// THE NPGSQL DEVELOPMENT TEAM SPECIFICALLY DISCLAIMS ANY WARRANTIES,
-// INCLUDING, BUT NOT LIMITED TO, THE IMPLIED WARRANTIES OF MERCHANTABILITY
-// AND FITNESS FOR A PARTICULAR PURPOSE. THE SOFTWARE PROVIDED HEREUNDER IS
-// ON AN "AS IS" BASIS, AND THE NPGSQL DEVELOPMENT TEAM HAS NO OBLIGATIONS
-// TO PROVIDE MAINTENANCE, SUPPORT, UPDATES, ENHANCEMENTS, OR MODIFICATIONS.
-#endregion
-
-using System;
-=======
 ﻿using System;
->>>>>>> 6a8b35a3
 using System.Collections.Concurrent;
 using System.Collections.Generic;
 using System.Diagnostics;
@@ -84,19 +57,8 @@
         [StructLayout(LayoutKind.Explicit)]
         internal struct PoolState
         {
-<<<<<<< HEAD
-            [FieldOffset(0)]
-            internal short Idle;
-            [FieldOffset(2)]
-            internal short Busy;
-            [FieldOffset(4)]
-            internal int Waiting;
-            [FieldOffset(0)]
-            internal long All;
-=======
             [FieldOffset(0)] public int Open;
             [FieldOffset(4)] public int Idle;
->>>>>>> 6a8b35a3
 
             [FieldOffset(0)] public long All;
 
@@ -130,12 +92,6 @@
         /// </summary>
         int _clearCounter;
 
-<<<<<<< HEAD
-        static readonly TimerCallback PruningTimerCallback = PruneIdleConnectors;
-        [CanBeNull]
-        Timer _pruningTimer;
-        readonly TimeSpan _pruningInterval;
-=======
         // TODO move all this out of the pool
         static readonly TimerCallback PruningTimerCallback = PruneIdleConnectors;
         readonly Timer _pruningTimer;
@@ -145,7 +101,6 @@
         int _pruningSampleIndex;
         int _pruningMedianIndex;
         volatile bool _pruningTimerEnabled;
->>>>>>> 6a8b35a3
 
         /// <summary>
         /// Maximum number of possible connections in any pool.
@@ -283,63 +238,10 @@
                     }
                     catch
                     {
-<<<<<<< HEAD
-                        // Physical open failed, decrement busy back down
-                        conn.Connector = null;
-
-                        var sw = new SpinWait();
-                        while (true)
-                        {
-                            state = State.Copy();
-                            newState = state;
-                            newState.Busy--;
-                            if (Interlocked.CompareExchange(ref State.All, newState.All, state.All) != state.All)
-                            {
-                                // Our attempt to increment the busy count failed, Loop again and retry.
-                                sw.SpinOnce();
-                                continue;
-                            }
-
-                            break;
-                        }
-
-                        // There may be waiters because we raised the busy count (and failed). Release one
-                        // waiter if there is one.
-                        if (_waiting.TryDequeue(out var waitingOpenAttempt))
-                        {
-                            var tcs = waitingOpenAttempt.TaskCompletionSource;
-
-                            // We have a pending open attempt. "Complete" it, handing off the connector.
-                            if (waitingOpenAttempt.IsAsync)
-                            {
-                                // If the waiting open attempt is asynchronous (i.e. OpenAsync()), we can't simply
-                                // call SetResult on its TaskCompletionSource, since it would execute the open's
-                                // continuation in our thread (the closing thread). Instead we schedule the completion
-                                // to run in the thread pool via Task.Run().
-
-                                // TODO: When we drop support for .NET Framework 4.5, switch to RunContinuationsAsynchronously
-#pragma warning disable 4014
-                                Task.Run(() =>
-                                {
-                                    if (!tcs.TrySetResult(null))
-                                    {
-                                        // TODO: Release more??
-                                    }
-                                });
-#pragma warning restore 4014
-                            }
-                            else if (!tcs.TrySetResult(null)) // Open attempt is sync
-                            {
-                                // TODO: Release more??
-                            }
-                        }
-
-=======
                         // Physical open failed, decrement the open and busy counter back down.
                         conn.Connector = null;
                         Interlocked.Decrement(ref State.Open);
                         ReleaseOneWaiter();
->>>>>>> 6a8b35a3
                         throw;
                     }
 
@@ -347,14 +249,7 @@
                     // that will be used during the lifetime of the connector for both _idle and _open.
                     for (var i = 0; i < _open.Length; i++)
                     {
-<<<<<<< HEAD
-                        var newPruningTimer = new Timer(PruningTimerCallback, this, -1, -1);
-                        if (Interlocked.CompareExchange(ref _pruningTimer, newPruningTimer, null) == null)
-                            newPruningTimer.Change(_pruningInterval, _pruningInterval);
-                        else
-=======
                         if (Interlocked.CompareExchange(ref _open[i], connector, null) == null)
->>>>>>> 6a8b35a3
                         {
                             connector.PoolIndex = i;
                             break;
@@ -374,17 +269,6 @@
 
                 if (busyCount == _max)
                 {
-<<<<<<< HEAD
-                    // Pool is exhausted. Increase the waiting count while atomically making sure the busy count
-                    // doesn't decrease (otherwise we have a new idle connector).
-                    checked
-                    {
-                        newState.Waiting++;
-                    }
-
-                    CheckInvariants(newState);
-                    if (Interlocked.CompareExchange(ref State.All, newState.All, state.All) != state.All)
-=======
                     // Pool is exhausted.
                     // Enqueue an allocate attempt into the waiting queue so that the next release will unblock us.
                     var tcs = new TaskCompletionSource<NpgsqlConnector?>(TaskCreationOptions.RunContinuationsAsynchronously);
@@ -398,7 +282,6 @@
                     // We also check Open as we may have raced a connector close.
                     var (racedOpen, racedIdle, _) = State;
                     if (racedIdle > 0 || racedOpen < _max)
->>>>>>> 6a8b35a3
                     {
                         // If setting this fails we have been raced to completion by a Release().
                         // Otherwise we have an idle connector or open slot to try and race to.
@@ -429,30 +312,14 @@
                                 var delayCancellationToken = new CancellationTokenSource();
                                 using (cancellationToken.Register(s => ((CancellationTokenSource)s!).Cancel(), delayCancellationToken))
                                 {
-<<<<<<< HEAD
-                                    // Use Task.Delay to implement the timeout, but cancel the timer if we actually
-                                    // do complete successfully
-                                    var delayCancellationToken = new CancellationTokenSource();
-                                    using (cancellationToken.Register(s => ((CancellationTokenSource)s).Cancel(), delayCancellationToken))
-=======
                                     var timeLeft = timeout.TimeLeft;
                                     if (timeLeft <= TimeSpan.Zero || await Task.WhenAny(tcs.Task, Task.Delay(timeLeft, delayCancellationToken.Token)) != tcs.Task)
->>>>>>> 6a8b35a3
                                     {
                                         // Delay task completed first, either because of a user cancellation or an actual timeout
                                         cancellationToken.ThrowIfCancellationRequested();
                                         throw new NpgsqlException(
                                             $"The connection pool has been exhausted, either raise MaxPoolSize (currently {_max}) or Timeout (currently {Settings.Timeout} seconds)");
                                     }
-<<<<<<< HEAD
-                                    delayCancellationToken.Cancel();
-                                }
-                                else
-                                {
-                                    using (cancellationToken.Register(s => ((TaskCompletionSource<NpgsqlConnector>)s).SetCanceled(), tcs))
-                                        await tcs.Task;
-=======
->>>>>>> 6a8b35a3
                                 }
 
                                 delayCancellationToken.Cancel();
@@ -606,25 +473,6 @@
             CheckInvariants(State);
         }
 
-<<<<<<< HEAD
-        static void PruneIdleConnectors(object state)
-        {
-            var pool = (ConnectorPool)state;
-            var idle = pool._idle;
-            var now = DateTime.UtcNow;
-            var idleLifetime = pool.Settings.ConnectionIdleLifetime;
-
-            for (var i = 0; i < idle.Length; i++)
-            {
-                if (pool.State.Total <= pool._min)
-                    return;
-
-                var connector = idle[i];
-                if (connector == null || (now - connector.ReleaseTimestamp).TotalSeconds < idleLifetime)
-                    continue;
-                if (Interlocked.CompareExchange(ref idle[i], null, connector) == connector)
-                    pool.CloseConnector(connector, true);
-=======
         /// <summary>
         /// Dequeues a single waiter and signals that it should re-attempt to allocate again. Needed in various
         /// race conditions.
@@ -694,7 +542,6 @@
 
                 toPrune -= 1;
                 pool.CloseConnector(connector, true);
->>>>>>> 6a8b35a3
             }
         }
 
