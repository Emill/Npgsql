<<<<<<< HEAD
﻿#region License

// The PostgreSQL License
//
// Copyright (C) 2018 The Npgsql Development Team
//
// Permission to use, copy, modify, and distribute this software and its
// documentation for any purpose, without fee, and without a written
// agreement is hereby granted, provided that the above copyright notice
// and this paragraph and the following two paragraphs appear in all copies.
//
// IN NO EVENT SHALL THE NPGSQL DEVELOPMENT TEAM BE LIABLE TO ANY PARTY
// FOR DIRECT, INDIRECT, SPECIAL, INCIDENTAL, OR CONSEQUENTIAL DAMAGES,
// INCLUDING LOST PROFITS, ARISING OUT OF THE USE OF THIS SOFTWARE AND ITS
// DOCUMENTATION, EVEN IF THE NPGSQL DEVELOPMENT TEAM HAS BEEN ADVISED OF
// THE POSSIBILITY OF SUCH DAMAGE.
//
// THE NPGSQL DEVELOPMENT TEAM SPECIFICALLY DISCLAIMS ANY WARRANTIES,
// INCLUDING, BUT NOT LIMITED TO, THE IMPLIED WARRANTIES OF MERCHANTABILITY
// AND FITNESS FOR A PARTICULAR PURPOSE. THE SOFTWARE PROVIDED HEREUNDER IS
// ON AN "AS IS" BASIS, AND THE NPGSQL DEVELOPMENT TEAM HAS NO OBLIGATIONS
// TO PROVIDE MAINTENANCE, SUPPORT, UPDATES, ENHANCEMENTS, OR MODIFICATIONS.

#endregion

using System;
using System.Collections;
using System.Collections.Generic;
using System.Data;
using System.Linq;
using System.Reflection;
using JetBrains.Annotations;
=======
﻿using System;
using System.Collections;
using System.Collections.Generic;
using System.Data;
using System.Diagnostics.CodeAnalysis;
using System.Linq;
using System.Reflection;
>>>>>>> 6a8b35a3
using Npgsql.Logging;
using Npgsql.PostgresTypes;
using Npgsql.TypeHandlers;
using Npgsql.TypeHandlers.CompositeHandlers;
using Npgsql.TypeHandling;
using NpgsqlTypes;

namespace Npgsql.TypeMapping
{
    class ConnectorTypeMapper : TypeMapperBase
    {
        /// <summary>
        /// The connector to which this type mapper belongs.
        /// </summary>
        readonly NpgsqlConnector _connector;

        NpgsqlDatabaseInfo? _databaseInfo;

        /// <summary>
        /// Type information for the database of this mapper.
        /// </summary>
        internal NpgsqlDatabaseInfo DatabaseInfo
            => _databaseInfo ?? throw new InvalidOperationException("Internal error: this type mapper hasn't yet been bound to a database info object");

        internal NpgsqlTypeHandler UnrecognizedTypeHandler { get; }

        readonly Dictionary<uint, NpgsqlTypeHandler> _byOID = new Dictionary<uint, NpgsqlTypeHandler>();
        readonly Dictionary<NpgsqlDbType, NpgsqlTypeHandler> _byNpgsqlDbType = new Dictionary<NpgsqlDbType, NpgsqlTypeHandler>();
        readonly Dictionary<DbType, NpgsqlTypeHandler> _byDbType = new Dictionary<DbType, NpgsqlTypeHandler>();
        readonly Dictionary<string, NpgsqlTypeHandler> _byTypeName = new Dictionary<string, NpgsqlTypeHandler>();

        /// <summary>
        /// Maps CLR types to their type handlers.
        /// </summary>
        readonly Dictionary<Type, NpgsqlTypeHandler> _byClrType= new Dictionary<Type, NpgsqlTypeHandler>();

        /// <summary>
        /// Maps CLR types to their array handlers.
        /// </summary>
        readonly Dictionary<Type, NpgsqlTypeHandler> _arrayHandlerByClrType = new Dictionary<Type, NpgsqlTypeHandler>();

        /// <summary>
        /// Copy of <see cref="GlobalTypeMapper.ChangeCounter"/> at the time when this
        /// mapper was created, to detect mapping changes. If changes are made to this connection's
        /// mapper, the change counter is set to -1.
        /// </summary>
        internal int ChangeCounter { get; private set; }

        static readonly NpgsqlLogger Log = NpgsqlLogManager.CreateLogger(nameof(ConnectorTypeMapper));

        #region Construction

        internal ConnectorTypeMapper(NpgsqlConnector connector): base(GlobalTypeMapper.Instance.DefaultNameTranslator)
        {
            _connector = connector;
            UnrecognizedTypeHandler = new UnknownTypeHandler(_connector.Connection!);
            ClearBindings();
            ResetMappings();
        }

        #endregion Constructors

        #region Type handler lookup

        /// <summary>
        /// Looks up a type handler by its PostgreSQL type's OID.
        /// </summary>
        /// <param name="oid">A PostgreSQL type OID</param>
        /// <returns>A type handler that can be used to encode and decode values.</returns>
        internal NpgsqlTypeHandler GetByOID(uint oid)
            => TryGetByOID(oid, out var result) ? result : UnrecognizedTypeHandler;

        internal bool TryGetByOID(uint oid, [NotNullWhen(true)] out NpgsqlTypeHandler? handler)
            => _byOID.TryGetValue(oid, out handler);

        internal NpgsqlTypeHandler GetByNpgsqlDbType(NpgsqlDbType npgsqlDbType)
            => _byNpgsqlDbType.TryGetValue(npgsqlDbType, out var handler)
                ? handler
                : throw new NpgsqlException($"The NpgsqlDbType '{npgsqlDbType}' isn't present in your database. " +
                                             "You may need to install an extension or upgrade to a newer version.");


        internal NpgsqlTypeHandler GetByDbType(DbType dbType)
            => _byDbType.TryGetValue(dbType, out var handler)
                ? handler
                : throw new NotSupportedException("This DbType is not supported in Npgsql: " + dbType);

        internal NpgsqlTypeHandler GetByDataTypeName(string typeName)
            => _byTypeName.TryGetValue(typeName, out var handler)
                ? handler
                : throw new NotSupportedException("Could not find PostgreSQL type " + typeName);

        internal NpgsqlTypeHandler GetByClrType(Type type)
        {
            if (_byClrType.TryGetValue(type, out var handler))
                return handler;

            if (Nullable.GetUnderlyingType(type) is Type underlyingType && _byClrType.TryGetValue(underlyingType, out handler))
                return handler;

            // Try to see if it is an array type
            var arrayElementType = GetArrayElementType(type);
            if (arrayElementType != null)
            {
                if (_arrayHandlerByClrType.TryGetValue(arrayElementType, out var elementHandler))
                    return elementHandler;
                throw new NotSupportedException($"The CLR array type {type} isn't supported by Npgsql or your PostgreSQL. " +
                                                "If you wish to map it to an  PostgreSQL composite type array you need to register it before usage, please refer to the documentation.");
            }

            // Nothing worked
            if (type.GetTypeInfo().IsEnum)
                throw new NotSupportedException($"The CLR enum type {type.Name} must be registered with Npgsql before usage, please refer to the documentation.");

            if (typeof(IEnumerable).IsAssignableFrom(type))
                throw new NotSupportedException("Npgsql 3.x removed support for writing a parameter with an IEnumerable value, use .ToList()/.ToArray() instead");

            throw new NotSupportedException($"The CLR type {type} isn't natively supported by Npgsql or your PostgreSQL. " +
                                            $"To use it with a PostgreSQL composite you need to specify {nameof(NpgsqlParameter.DataTypeName)} or to map it, please refer to the documentation.");
        }

        static Type? GetArrayElementType(Type type)
        {
            var typeInfo = type.GetTypeInfo();
            if (typeInfo.IsArray)
                return type.GetElementType();

            var ilist = typeInfo.ImplementedInterfaces.FirstOrDefault(x => x.GetTypeInfo().IsGenericType && x.GetGenericTypeDefinition() == typeof(IList<>));
            if (ilist != null)
                return ilist.GetGenericArguments()[0];

            if (typeof(IList).IsAssignableFrom(type))
                throw new NotSupportedException("Non-generic IList is a supported parameter, but the NpgsqlDbType parameter must be set on the parameter");

            return null;
        }

        #endregion Type handler lookup

        #region Mapping management

        public override INpgsqlTypeMapper AddMapping(NpgsqlTypeMapping mapping)
        {
            CheckReady();

            base.AddMapping(mapping);
            BindType(mapping, _connector, true);
            ChangeCounter = -1;
            return this;
        }

        public override bool RemoveMapping(string pgTypeName)
        {
            CheckReady();

            var removed = base.RemoveMapping(pgTypeName);
            if (!removed)
                return false;

            // Rebind everything. We redo rather than trying to update the
            // existing dictionaries because it's complex to remove arrays, ranges...
            ClearBindings();
            BindTypes();
            ChangeCounter = -1;
            return true;
        }

        void CheckReady()
        {
            if (_connector.State != ConnectorState.Ready)
                throw new InvalidOperationException("Connection must be open and idle to perform registration");
        }

        void ResetMappings()
        {
            var globalMapper = GlobalTypeMapper.Instance;
            globalMapper.Lock.EnterReadLock();
            try
            {
                Mappings.Clear();
                foreach (var kv in globalMapper.Mappings)
                    Mappings.Add(kv.Key, kv.Value);
            }
            finally
            {
                globalMapper.Lock.ExitReadLock();
            }
            ChangeCounter = GlobalTypeMapper.Instance.ChangeCounter;
        }

        void ClearBindings()
        {
            _byOID.Clear();
            _byNpgsqlDbType.Clear();
            _byDbType.Clear();
            _byClrType.Clear();
            _arrayHandlerByClrType.Clear();

            _byNpgsqlDbType[NpgsqlDbType.Unknown] = UnrecognizedTypeHandler;
            _byClrType[typeof(DBNull)] = UnrecognizedTypeHandler;
        }

        public override void Reset()
        {
            ClearBindings();
            ResetMappings();
            BindTypes();
        }

        #endregion Mapping management

        #region Binding

        internal void Bind(NpgsqlDatabaseInfo databaseInfo)
        {
            _databaseInfo = databaseInfo;
            BindTypes();
        }

        void BindTypes()
        {
            foreach (var mapping in Mappings.Values)
                BindType(mapping, _connector, false);

            // Enums
            var enumFactory = new UnmappedEnumTypeHandlerFactory(DefaultNameTranslator);
            foreach (var e in DatabaseInfo.EnumTypes.Where(e => !_byOID.ContainsKey(e.OID)))
                BindType(enumFactory.Create(e, _connector.Connection!), e);

            // Wire up any domains we find to their base type mappings, this is important
            // for reading domain fields of composites
            foreach (var domain in DatabaseInfo.DomainTypes)
                if (_byOID.TryGetValue(domain.BaseType.OID, out var baseTypeHandler))
                {
                    _byOID[domain.OID] = baseTypeHandler;
                    if (domain.Array != null)
                        BindType(baseTypeHandler.CreateArrayHandler(domain.Array), domain.Array);
                }

            // Composites
            var dynamicCompositeFactory = new UnmappedCompositeTypeHandlerFactory(DefaultNameTranslator);
            foreach (var compType in DatabaseInfo.CompositeTypes.Where(e => !_byOID.ContainsKey(e.OID)))
                BindType(dynamicCompositeFactory.Create(compType, _connector.Connection!), compType);
        }

        void BindType(NpgsqlTypeMapping mapping, NpgsqlConnector connector, bool externalCall)
        {
            // Binding can occur at two different times:
            // 1. When a user adds a mapping for a specific connection (and exception should bubble up to them)
            // 2. When binding the global mappings, in which case we want to log rather than throw
            // (i.e. missing database type for some unused defined binding shouldn't fail the connection)

            var pgName = mapping.PgTypeName;

<<<<<<< HEAD
            PostgresType pgType = null;
            if (pgName.IndexOf('.') > -1)
                DatabaseInfo.ByFullName.TryGetValue(pgName, out pgType);  // Full type name with namespace
            else if (DatabaseInfo.ByName.TryGetValue(pgName, out pgType)) // No dot, partial type name
            {
                if (pgType is null)
                {
                    // If the name was found but the value is null, that means that there are
                    // two db types with the same name (different schemas).
                    // Try to fall back to pg_catalog, otherwise fail.
                    if (!DatabaseInfo.ByFullName.TryGetValue($"pg_catalog.{pgName}", out pgType))
                    {
                        var msg = $"More than one PostgreSQL type was found with the name {mapping.PgTypeName}, please specify a full name including schema";
                        if (externalCall)
                            throw new ArgumentException(msg);
                        Log.Debug(msg);
                        return;
                    }
=======
            PostgresType? pgType;
            if (pgName.IndexOf('.') > -1)
                DatabaseInfo.ByFullName.TryGetValue(pgName, out pgType);  // Full type name with namespace
            else if (DatabaseInfo.ByName.TryGetValue(pgName, out pgType) && pgType is null) // No dot, partial type name
            {
                // If the name was found but the value is null, that means that there are
                // two db types with the same name (different schemas).
                // Try to fall back to pg_catalog, otherwise fail.
                if (!DatabaseInfo.ByFullName.TryGetValue($"pg_catalog.{pgName}", out pgType))
                {
                    var msg = $"More than one PostgreSQL type was found with the name {mapping.PgTypeName}, please specify a full name including schema";
                    if (externalCall)
                        throw new ArgumentException(msg);
                    Log.Debug(msg);
                    return;
>>>>>>> 6a8b35a3
                }
            }

            if (pgType is null)
            {
                var msg = $"A PostgreSQL type with the name {mapping.PgTypeName} was not found in the database";
                if (externalCall)
                    throw new ArgumentException(msg);
                Log.Debug(msg);
                return;
            }
            if (pgType is PostgresDomainType)
            {
                var msg = "Cannot add a mapping to a PostgreSQL domain type";
                if (externalCall)
                    throw new NotSupportedException(msg);
                Log.Debug(msg);
                return;
            }

            var handler = mapping.TypeHandlerFactory.CreateNonGeneric(pgType, connector.Connection!);
            BindType(handler, pgType, mapping.NpgsqlDbType, mapping.DbTypes, mapping.ClrTypes);

            if (!externalCall)
                return;

            foreach (var domain in DatabaseInfo.DomainTypes)
                if (domain.BaseType.OID == pgType.OID)
                {
                    _byOID[domain.OID] = handler;
                    if (domain.Array != null)
                        BindType(handler.CreateArrayHandler(domain.Array), domain.Array);
                }
        }

        void BindType(NpgsqlTypeHandler handler, PostgresType pgType, NpgsqlDbType? npgsqlDbType = null, DbType[]? dbTypes = null, Type[]? clrTypes = null)
        {
            _byOID[pgType.OID] = handler;
            _byTypeName[pgType.FullName] = handler;
            _byTypeName[pgType.Name] = handler;

            if (npgsqlDbType.HasValue)
            {
                var value = npgsqlDbType.Value;
                if (_byNpgsqlDbType.ContainsKey(value))
                    throw new InvalidOperationException($"Two type handlers registered on same NpgsqlDbType '{npgsqlDbType}': {_byNpgsqlDbType[value].GetType().Name} and {handler.GetType().Name}");
                _byNpgsqlDbType[npgsqlDbType.Value] = handler;
            }

            if (dbTypes != null)
            {
                foreach (var dbType in dbTypes)
                {
                    if (_byDbType.ContainsKey(dbType))
                        throw new InvalidOperationException($"Two type handlers registered on same DbType {dbType}: {_byDbType[dbType].GetType().Name} and {handler.GetType().Name}");
                    _byDbType[dbType] = handler;
                }
            }

            if (clrTypes != null)
            {
                foreach (var type in clrTypes)
                {
                    if (_byClrType.ContainsKey(type))
                        throw new InvalidOperationException($"Two type handlers registered on same .NET type '{type}': {_byClrType[type].GetType().Name} and {handler.GetType().Name}");
                    _byClrType[type] = handler;
                }
            }

            if (pgType.Array != null)
                BindArrayType(handler, pgType.Array, npgsqlDbType, clrTypes);

            if (pgType.Range != null)
                BindRangeType(handler, pgType.Range, npgsqlDbType, clrTypes);
        }

        void BindArrayType(NpgsqlTypeHandler elementHandler, PostgresArrayType pgArrayType, NpgsqlDbType? elementNpgsqlDbType, Type[]? elementClrTypes)
        {
            var arrayHandler = elementHandler.CreateArrayHandler(pgArrayType);

            var arrayNpgsqlDbType = elementNpgsqlDbType.HasValue
                ? NpgsqlDbType.Array | elementNpgsqlDbType.Value
                : (NpgsqlDbType?)null;

            BindType(arrayHandler, pgArrayType, arrayNpgsqlDbType);

            // Note that array handlers aren't registered in ByClrType like base types, because they handle all
            // dimension types and not just one CLR type (e.g. int[], int[,], int[,,]).
            // So the by-type lookup is special and goes via _arrayHandlerByClrType, see this[Type type]
            // TODO: register single-dimensional in _byType as a specific optimization? But do PSV as well...
            if (elementClrTypes != null)
            {
                foreach (var elementType in elementClrTypes)
                {
                    if (_arrayHandlerByClrType.ContainsKey(elementType))
                        throw new Exception(
                            $"Two array type handlers registered on same .NET type {elementType}: {_arrayHandlerByClrType[elementType].GetType().Name} and {arrayHandler.GetType().Name}");
                    _arrayHandlerByClrType[elementType] = arrayHandler;
                }
            }
        }

        void BindRangeType(NpgsqlTypeHandler elementHandler, PostgresRangeType pgRangeType, NpgsqlDbType? elementNpgsqlDbType, Type[]? elementClrTypes)
        {
            var rangeHandler = elementHandler.CreateRangeHandler(pgRangeType);

            var rangeNpgsqlDbType = elementNpgsqlDbType.HasValue
                ? NpgsqlDbType.Range | elementNpgsqlDbType.Value
                : (NpgsqlDbType?)null;


            Type[]? clrTypes = null;
            if (elementClrTypes != null)
            {
                // Somewhat hacky. Although the element may have more than one CLR mapping,
                // its range will only be mapped to the "main" one for now.
                var defaultElementType = elementHandler.GetFieldType();

                clrTypes = elementClrTypes.Contains(defaultElementType)
                    ? new[] { rangeHandler.GetFieldType() }
                    : null;
            }

            BindType(rangeHandler, pgRangeType, rangeNpgsqlDbType, null, clrTypes);
        }

        #endregion Binding

        internal (NpgsqlDbType? npgsqlDbType, PostgresType postgresType) GetTypeInfoByOid(uint oid)
        {
            if (!DatabaseInfo.ByOID.TryGetValue(oid, out var postgresType))
                throw new InvalidOperationException($"Couldn't find PostgreSQL type with OID {oid}");

            // Try to find the postgresType in the mappings
            if (TryGetMapping(postgresType, out var npgsqlTypeMapping))
                return (npgsqlTypeMapping.NpgsqlDbType, postgresType);

            // Try to find the elements' postgresType in the mappings
            if (postgresType is PostgresArrayType arrayType &&
                TryGetMapping(arrayType.Element, out var elementNpgsqlTypeMapping))
                return (elementNpgsqlTypeMapping.NpgsqlDbType | NpgsqlDbType.Array, postgresType);

            // Try to find the elements' postgresType of the base type in the mappings
            // this happens with domains over arrays
            if (postgresType is PostgresDomainType domainType && domainType.BaseType is PostgresArrayType baseType &&
                TryGetMapping(baseType.Element, out var baseTypeElementNpgsqlTypeMapping))
                return (baseTypeElementNpgsqlTypeMapping.NpgsqlDbType | NpgsqlDbType.Array, postgresType);

            // It might be an unmapped enum/composite type, or some other unmapped type
            return (null, postgresType);
        }

        bool TryGetMapping(PostgresType pgType, [MaybeNullWhen(false)] out NpgsqlTypeMapping? mapping)
            => Mappings.TryGetValue(pgType.Name, out mapping) ||
               Mappings.TryGetValue(pgType.FullName, out mapping) ||
               pgType is PostgresDomainType domain && (
                   Mappings.TryGetValue(domain.BaseType.Name, out mapping) ||
                   Mappings.TryGetValue(domain.BaseType.FullName, out mapping));
    }
}<|MERGE_RESOLUTION|>--- conflicted
+++ resolved
@@ -1,37 +1,3 @@
-<<<<<<< HEAD
-﻿#region License
-
-// The PostgreSQL License
-//
-// Copyright (C) 2018 The Npgsql Development Team
-//
-// Permission to use, copy, modify, and distribute this software and its
-// documentation for any purpose, without fee, and without a written
-// agreement is hereby granted, provided that the above copyright notice
-// and this paragraph and the following two paragraphs appear in all copies.
-//
-// IN NO EVENT SHALL THE NPGSQL DEVELOPMENT TEAM BE LIABLE TO ANY PARTY
-// FOR DIRECT, INDIRECT, SPECIAL, INCIDENTAL, OR CONSEQUENTIAL DAMAGES,
-// INCLUDING LOST PROFITS, ARISING OUT OF THE USE OF THIS SOFTWARE AND ITS
-// DOCUMENTATION, EVEN IF THE NPGSQL DEVELOPMENT TEAM HAS BEEN ADVISED OF
-// THE POSSIBILITY OF SUCH DAMAGE.
-//
-// THE NPGSQL DEVELOPMENT TEAM SPECIFICALLY DISCLAIMS ANY WARRANTIES,
-// INCLUDING, BUT NOT LIMITED TO, THE IMPLIED WARRANTIES OF MERCHANTABILITY
-// AND FITNESS FOR A PARTICULAR PURPOSE. THE SOFTWARE PROVIDED HEREUNDER IS
-// ON AN "AS IS" BASIS, AND THE NPGSQL DEVELOPMENT TEAM HAS NO OBLIGATIONS
-// TO PROVIDE MAINTENANCE, SUPPORT, UPDATES, ENHANCEMENTS, OR MODIFICATIONS.
-
-#endregion
-
-using System;
-using System.Collections;
-using System.Collections.Generic;
-using System.Data;
-using System.Linq;
-using System.Reflection;
-using JetBrains.Annotations;
-=======
 ﻿using System;
 using System.Collections;
 using System.Collections.Generic;
@@ -39,7 +5,6 @@
 using System.Diagnostics.CodeAnalysis;
 using System.Linq;
 using System.Reflection;
->>>>>>> 6a8b35a3
 using Npgsql.Logging;
 using Npgsql.PostgresTypes;
 using Npgsql.TypeHandlers;
@@ -294,26 +259,6 @@
 
             var pgName = mapping.PgTypeName;
 
-<<<<<<< HEAD
-            PostgresType pgType = null;
-            if (pgName.IndexOf('.') > -1)
-                DatabaseInfo.ByFullName.TryGetValue(pgName, out pgType);  // Full type name with namespace
-            else if (DatabaseInfo.ByName.TryGetValue(pgName, out pgType)) // No dot, partial type name
-            {
-                if (pgType is null)
-                {
-                    // If the name was found but the value is null, that means that there are
-                    // two db types with the same name (different schemas).
-                    // Try to fall back to pg_catalog, otherwise fail.
-                    if (!DatabaseInfo.ByFullName.TryGetValue($"pg_catalog.{pgName}", out pgType))
-                    {
-                        var msg = $"More than one PostgreSQL type was found with the name {mapping.PgTypeName}, please specify a full name including schema";
-                        if (externalCall)
-                            throw new ArgumentException(msg);
-                        Log.Debug(msg);
-                        return;
-                    }
-=======
             PostgresType? pgType;
             if (pgName.IndexOf('.') > -1)
                 DatabaseInfo.ByFullName.TryGetValue(pgName, out pgType);  // Full type name with namespace
@@ -329,7 +274,6 @@
                         throw new ArgumentException(msg);
                     Log.Debug(msg);
                     return;
->>>>>>> 6a8b35a3
                 }
             }
 
