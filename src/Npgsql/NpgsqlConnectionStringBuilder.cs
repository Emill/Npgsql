#region License
// The PostgreSQL License
//
// Copyright (C) 2017 The Npgsql Development Team
//
// Permission to use, copy, modify, and distribute this software and its
// documentation for any purpose, without fee, and without a written
// agreement is hereby granted, provided that the above copyright notice
// and this paragraph and the following two paragraphs appear in all copies.
//
// IN NO EVENT SHALL THE NPGSQL DEVELOPMENT TEAM BE LIABLE TO ANY PARTY
// FOR DIRECT, INDIRECT, SPECIAL, INCIDENTAL, OR CONSEQUENTIAL DAMAGES,
// INCLUDING LOST PROFITS, ARISING OUT OF THE USE OF THIS SOFTWARE AND ITS
// DOCUMENTATION, EVEN IF THE NPGSQL DEVELOPMENT TEAM HAS BEEN ADVISED OF
// THE POSSIBILITY OF SUCH DAMAGE.
//
// THE NPGSQL DEVELOPMENT TEAM SPECIFICALLY DISCLAIMS ANY WARRANTIES,
// INCLUDING, BUT NOT LIMITED TO, THE IMPLIED WARRANTIES OF MERCHANTABILITY
// AND FITNESS FOR A PARTICULAR PURPOSE. THE SOFTWARE PROVIDED HEREUNDER IS
// ON AN "AS IS" BASIS, AND THE NPGSQL DEVELOPMENT TEAM HAS NO OBLIGATIONS
// TO PROVIDE MAINTENANCE, SUPPORT, UPDATES, ENHANCEMENTS, OR MODIFICATIONS.
#endregion

using System;
using System.Collections;
using System.Collections.Generic;
using System.ComponentModel;
using System.Data.Common;
using System.Diagnostics;
using System.Linq;
using System.Reflection;
using JetBrains.Annotations;

namespace Npgsql
{
    /// <summary>
    /// Provides a simple way to create and manage the contents of connection strings used by
    /// the <see cref="NpgsqlConnection"/> class.
    /// </summary>
    public sealed class NpgsqlConnectionStringBuilder : DbConnectionStringBuilder, IDictionary<string, object>
    {
        #region Fields

        /// <summary>
        /// Makes all valid keywords for a property to that property (e.g. User Name -> Username, UserId -> Username...)
        /// </summary>
        static readonly Dictionary<string, PropertyInfo> PropertiesByKeyword;

        /// <summary>
        /// Maps CLR property names (e.g. BufferSize) to their canonical keyword name, which is the
        /// property's [DisplayName] (e.g. Buffer Size)
        /// </summary>
        static readonly Dictionary<string, string> PropertyNameToCanonicalKeyword;

        /// <summary>
        /// Maps each property to its [DefaultValue]
        /// </summary>
        static readonly Dictionary<PropertyInfo, object> PropertyDefaults;

        #endregion

        #region Constructors

        /// <summary>
        /// Initializes a new instance of the NpgsqlConnectionStringBuilder class.
        /// </summary>
        public NpgsqlConnectionStringBuilder() { Init(); }

#if NET45 || NET451
        /// <summary>
        /// Initializes a new instance of the NpgsqlConnectionStringBuilder class, optionally using ODBC rules for quoting values.
        /// </summary>
        /// <param name="useOdbcRules">true to use {} to delimit fields; false to use quotation marks.</param>
        public NpgsqlConnectionStringBuilder(bool useOdbcRules) : base(useOdbcRules) { Init(); }
#endif

        /// <summary>
        /// Initializes a new instance of the NpgsqlConnectionStringBuilder class and sets its <see cref="DbConnectionStringBuilder.ConnectionString"/>.
        /// </summary>
        public NpgsqlConnectionStringBuilder(string connectionString)
        {
            Init();
            ConnectionString = connectionString;
        }

        void Init()
        {
            // Set the strongly-typed properties to their default values
            foreach (var kv in PropertyDefaults)
                kv.Key.SetValue(this, kv.Value);
            // Setting the strongly-typed properties here also set the string-based properties in the base class.
            // Clear them (default settings = empty connection string)
            base.Clear();
        }

        #endregion

        #region Static initialization

        static NpgsqlConnectionStringBuilder()
        {
            var properties = typeof(NpgsqlConnectionStringBuilder)
                .GetProperties()
                .Where(p => p.GetCustomAttribute<NpgsqlConnectionStringPropertyAttribute>() != null)
                .ToArray();

            Debug.Assert(properties.All(p => p.CanRead && p.CanWrite));
            Debug.Assert(properties.All(p => p.GetCustomAttribute<DisplayNameAttribute>() != null));

            PropertiesByKeyword = (
                from p in properties
                let displayName = p.GetCustomAttribute<DisplayNameAttribute>().DisplayName.ToUpperInvariant()
                let propertyName = p.Name.ToUpperInvariant()
                from k in new[] { displayName }
                  .Concat(propertyName != displayName ? new[] { propertyName } : EmptyStringArray )
                  .Concat(p.GetCustomAttribute<NpgsqlConnectionStringPropertyAttribute>().Synonyms
                    .Select(a => a.ToUpperInvariant())
                  )
                  .Select(k => new { Property = p, Keyword = k })
                select k
            ).ToDictionary(t => t.Keyword, t => t.Property);

            PropertyNameToCanonicalKeyword = properties.ToDictionary(
                p => p.Name,
                p => p.GetCustomAttribute<DisplayNameAttribute>().DisplayName
            );

            PropertyDefaults = properties
                .Where(p => p.GetCustomAttribute<ObsoleteAttribute>() == null)
                .ToDictionary(
                p => p,
                p => p.GetCustomAttribute<DefaultValueAttribute>() != null
                    ? p.GetCustomAttribute<DefaultValueAttribute>().Value
                    : (p.PropertyType.GetTypeInfo().IsValueType ? Activator.CreateInstance(p.PropertyType) : null)
            );
        }

        #endregion

        #region Non-static property handling

        /// <summary>
        /// Gets or sets the value associated with the specified key.
        /// </summary>
        /// <param name="keyword">The key of the item to get or set.</param>
        /// <returns>The value associated with the specified key.</returns>
        public override object this[[NotNull] string keyword]
        {
            get
            {
                object value;
                if (!TryGetValue(keyword, out value)) {
                    throw new ArgumentException("Keyword not supported: " + keyword, nameof(keyword));
                }
                return value;
            }
            set
            {
                if (value == null) {
                    Remove(keyword);
                    return;
                }

                var p = GetProperty(keyword);
                try {
                    object convertedValue;
                    if (p.PropertyType.GetTypeInfo().IsEnum && value is string) {
                        convertedValue = Enum.Parse(p.PropertyType, (string)value);
                    } else {
                        convertedValue = Convert.ChangeType(value, p.PropertyType);
                    }
                    p.SetValue(this, convertedValue);
                } catch (Exception e) {
                    throw new ArgumentException("Couldn't set " + keyword, keyword, e);
                }
            }
        }

        /// <summary>
        /// Adds an item to the <see cref="NpgsqlConnectionStringBuilder"/>.
        /// </summary>
        /// <param name="item">The key-value pair to be added.</param>
        public void Add(KeyValuePair<string, object> item)
            => this[item.Key] = item.Value;

        /// <summary>
        /// Removes the entry with the specified key from the DbConnectionStringBuilder instance.
        /// </summary>
        /// <param name="keyword">The key of the key/value pair to be removed from the connection string in this DbConnectionStringBuilder.</param>
        /// <returns><b>true</b> if the key existed within the connection string and was removed; <b>false</b> if the key did not exist.</returns>
        public override bool Remove([NotNull] string keyword)
        {
            var p = GetProperty(keyword);
            string cannonicalName = PropertyNameToCanonicalKeyword[p.Name];
            var removed = base.ContainsKey(cannonicalName);
            // Note that string property setters call SetValue, which itself calls base.Remove().
            p.SetValue(this, PropertyDefaults[p]);
            base.Remove(cannonicalName);
            return removed;
        }

        /// <summary>
        /// Removes the entry from the DbConnectionStringBuilder instance.
        /// </summary>
        /// <param name="item">The key/value pair to be removed from the connection string in this DbConnectionStringBuilder.</param>
        /// <returns><b>true</b> if the key existed within the connection string and was removed; <b>false</b> if the key did not exist.</returns>
        public bool Remove(KeyValuePair<string, object> item)
            => Remove(item.Key);

        /// <summary>
        /// Clears the contents of the <see cref="NpgsqlConnectionStringBuilder"/> instance.
        /// </summary>
        public override void Clear()
        {
            Debug.Assert(Keys != null);
            foreach (var k in Keys.ToArray()) {
                Remove(k);
            }
        }

        /// <summary>
        /// Determines whether the <see cref="NpgsqlConnectionStringBuilder"/> contains a specific key.
        /// </summary>
        /// <param name="keyword">The key to locate in the <see cref="NpgsqlConnectionStringBuilder"/>.</param>
        /// <returns><b>true</b> if the <see cref="NpgsqlConnectionStringBuilder"/> contains an entry with the specified key; otherwise <b>false</b>.</returns>
        public override bool ContainsKey([CanBeNull] string keyword)
        {
            if (keyword == null)
                throw new ArgumentNullException(nameof(keyword));

            return PropertiesByKeyword.ContainsKey(keyword.ToUpperInvariant());
        }

        /// <summary>
        /// Determines whether the <see cref="NpgsqlConnectionStringBuilder"/> contains a specific key-value pair.
        /// </summary>
        /// <param name="item">The itemto locate in the <see cref="NpgsqlConnectionStringBuilder"/>.</param>
        /// <returns><b>true</b> if the <see cref="NpgsqlConnectionStringBuilder"/> contains the entry; otherwise <b>false</b>.</returns>
        public bool Contains(KeyValuePair<string, object> item)
        {
            object value;
            return TryGetValue(item.Key, out value) &&
                ((value == null && item.Value == null) || (value != null && value.Equals(item.Value)));
        }

        PropertyInfo GetProperty(string keyword)
        {
            PropertyInfo p;
            if (!PropertiesByKeyword.TryGetValue(keyword.ToUpperInvariant(), out p)) {
                throw new ArgumentException("Keyword not supported: " + keyword, nameof(keyword));
            }
            return p;
        }

        /// <summary>
        /// Retrieves a value corresponding to the supplied key from this <see cref="NpgsqlConnectionStringBuilder"/>.
        /// </summary>
        /// <param name="keyword">The key of the item to retrieve.</param>
        /// <param name="value">The value corresponding to the key.</param>
        /// <returns><b>true</b> if keyword was found within the connection string, <b>false</b> otherwise.</returns>
        public override bool TryGetValue([NotNull] string keyword, [CanBeNull] out object value)
        {
            if (keyword == null)
                throw new ArgumentNullException(nameof(keyword));

            PropertyInfo p;
            if (!PropertiesByKeyword.TryGetValue(keyword.ToUpperInvariant(), out p))
            {
                value = null;
                return false;
            }

            value = GetProperty(keyword).GetValue(this) ?? "";
            return true;

        }

        void SetValue(string propertyName, [CanBeNull] object value)
        {
            var canonicalKeyword = PropertyNameToCanonicalKeyword[propertyName];
            if (value == null) {
                base.Remove(canonicalKeyword);
            } else {
                base[canonicalKeyword] = value;
            }

            lock (_connectionStringWithoutPasswordLocker)
            {
                _connectionStringWithoutPassword = null;
            }
        }

        #endregion

        #region Properties - Connection

        /// <summary>
        /// The hostname or IP address of the PostgreSQL server to connect to.
        /// </summary>
        [Category("Connection")]
        [Description("The hostname or IP address of the PostgreSQL server to connect to.")]
        [DisplayName("Host")]
        [NpgsqlConnectionStringProperty("Server")]
        [CanBeNull]
        public string Host
        {
            get { return _host; }
            set
            {
                _host = value;
                SetValue(nameof(Host), value);
            }
        }
        string _host;

        /// <summary>
        /// The TCP/IP port of the PostgreSQL server.
        /// </summary>
        [Category("Connection")]
        [Description("The TCP port of the PostgreSQL server.")]
        [DisplayName("Port")]
        [NpgsqlConnectionStringProperty]
        [DefaultValue(NpgsqlConnection.DefaultPort)]
        public int Port
        {
            get { return _port; }
            set
            {
                if (value <= 0)
                    throw new ArgumentOutOfRangeException(nameof(value), value, "Invalid port: " + value);

                _port = value;
                SetValue(nameof(Port), value);
            }
        }
        int _port;

        ///<summary>
        /// The PostgreSQL database to connect to.
        /// </summary>
        [Category("Connection")]
        [Description("The PostgreSQL database to connect to.")]
        [DisplayName("Database")]
        [NpgsqlConnectionStringProperty("DB")]
        [CanBeNull]
        public string Database
        {
            get { return _database; }
            set
            {
                _database = value;
                SetValue(nameof(Database), value);
            }
        }
        string _database;

        /// <summary>
        /// The username to connect with. Not required if using IntegratedSecurity.
        /// </summary>
        [Category("Connection")]
        [Description("The username to connect with. Not required if using IntegratedSecurity.")]
        [DisplayName("Username")]
        [NpgsqlConnectionStringProperty("User Name", "UserId", "User Id", "UID")]
        [CanBeNull]
        public string Username
        {
            get { return _username; }
            set
            {
                _username = value;
                SetValue(nameof(Username), value);
            }
        }
        string _username;

        /// <summary>
        /// The password to connect with. Not required if using IntegratedSecurity.
        /// </summary>
        [Category("Connection")]
        [Description("The password to connect with. Not required if using IntegratedSecurity.")]
        [PasswordPropertyText(true)]
        [DisplayName("Password")]
        [NpgsqlConnectionStringProperty("PSW", "PWD")]
        [CanBeNull]
        public string Password
        {
            get { return _password; }
            set
            {
                _password = value;
                SetValue(nameof(Password), value);
            }
        }
        string _password;

        /// <summary>
        /// The optional application name parameter to be sent to the backend during connection initiation.
        /// </summary>
        [Category("Connection")]
        [Description("The optional application name parameter to be sent to the backend during connection initiation")]
        [DisplayName("Application Name")]
        [NpgsqlConnectionStringProperty]
        public string ApplicationName
        {
            get { return _applicationName; }
            set
            {
                _applicationName = value;
                SetValue(nameof(ApplicationName), value);
            }
        }
        string _applicationName;

        /// <summary>
        /// Whether to enlist in an ambient TransactionScope.
        /// </summary>
        [Category("Connection")]
        [Description("Whether to enlist in an ambient TransactionScope.")]
        [DisplayName("Enlist")]
        [NpgsqlConnectionStringProperty]
        public bool Enlist
        {
            get { return _enlist; }
            set
            {
                _enlist = value;
                SetValue(nameof(Enlist), value);
            }
        }
        bool _enlist;

        /// <summary>
        /// Gets or sets the schema search path.
        /// </summary>
        [Category("Connection")]
        [Description("Gets or sets the schema search path.")]
        [DisplayName("Search Path")]
        [NpgsqlConnectionStringProperty]
        public string SearchPath
        {
            get { return _searchpath; }
            set
            {
                _searchpath = value;
                SetValue(nameof(SearchPath), value);
            }
        }
        string _searchpath;

        /// <summary>
        /// Gets or sets the client_encoding parameter.
        /// </summary>
        [Category("Connection")]
        [Description("Gets or sets the client_encoding parameter.")]
        [DisplayName("Client Encoding")]
        [NpgsqlConnectionStringProperty]
        [CanBeNull]
        public string ClientEncoding
        {
            get { return _clientEncoding; }
            set
            {
                _clientEncoding = value;
                SetValue(nameof(ClientEncoding), value);
            }
        }
        string _clientEncoding;

        /// <summary>
<<<<<<< HEAD
        /// Gets or sets the client_encoding parameter.
=======
        /// Gets or sets the .NET encoding that will be used to encode/decode PostgreSQL string data.
>>>>>>> 77767226
        /// </summary>
        [Category("Connection")]
        [Description("Gets or sets the .NET encoding that will be used to encode/decode PostgreSQL string data.")]
        [DisplayName("Encoding")]
        [DefaultValue("UTF8")]
        [NpgsqlConnectionStringProperty]
        public string Encoding
        {
            get { return _encoding; }
            set
            {
                _encoding = value;
                SetValue(nameof(Encoding), value);
            }
        }
        string _encoding;

        #endregion

        #region Properties - Security

        /// <summary>
        /// Controls whether SSL is required, disabled or preferred, depending on server support.
        /// </summary>
        [Category("Security")]
        [Description("Controls whether SSL is required, disabled or preferred, depending on server support.")]
        [DisplayName("SSL Mode")]
        [NpgsqlConnectionStringProperty]
        public SslMode SslMode
        {
            get { return _sslmode; }
            set
            {
                _sslmode = value;
                SetValue(nameof(SslMode), value);
            }
        }
        SslMode _sslmode;

        /// <summary>
        /// Whether to trust the server certificate without validating it.
        /// </summary>
        [Category("Security")]
        [Description("Whether to trust the server certificate without validating it.")]
        [DisplayName("Trust Server Certificate")]
        [NpgsqlConnectionStringProperty]
        public bool TrustServerCertificate
        {
            get { return _trustServerCertificate; }
            set
            {
                _trustServerCertificate = value;
                SetValue(nameof(TrustServerCertificate), value);
            }
        }
        bool _trustServerCertificate;

        /// <summary>
        /// Whether to check the certificate revocation list during authentication.
        /// False by default.
        /// </summary>
        [Category("Security")]
        [Description("Whether to check the certificate revocation list during authentication.")]
        [DisplayName("Check Certificate Revocation")]
        [NpgsqlConnectionStringProperty]
        public bool CheckCertificateRevocation
        {
            get { return _checkCertificateRevocation; }
            set
            {
                _checkCertificateRevocation = value;
                SetValue(nameof(CheckCertificateRevocation), value);
            }
        }
        bool _checkCertificateRevocation;

        /// <summary>
        /// Npgsql uses its own internal implementation of TLS/SSL. Turn this on to use .NET SslStream instead.
        /// </summary>
        [Category("Security")]
        [Description("Npgsql uses its own internal implementation of TLS/SSL. Turn this on to use .NET SslStream instead.")]
        [DisplayName("Use SSL Stream")]
        [NpgsqlConnectionStringProperty]
        public bool UseSslStream
        {
            get { return _useSslStream; }
            set
            {
                _useSslStream = value;
                SetValue(nameof(UseSslStream), value);
            }
        }
        bool _useSslStream;

        /// <summary>
        /// Whether to use Windows integrated security to log in.
        /// </summary>
        [Category("Security")]
        [Description("Whether to use Windows integrated security to log in.")]
        [DisplayName("Integrated Security")]
        [NpgsqlConnectionStringProperty]
        public bool IntegratedSecurity
        {
            get { return _integratedSecurity; }
            set
            {
                // No integrated security if we're on mono and .NET 4.5 because of ClaimsIdentity,
                // see https://github.com/npgsql/Npgsql/issues/133
                if (value && Type.GetType("Mono.Runtime") != null)
                    throw new NotSupportedException("IntegratedSecurity is currently unsupported on mono and .NET 4.5 (see https://github.com/npgsql/Npgsql/issues/133)");
                _integratedSecurity = value;
                SetValue(nameof(IntegratedSecurity), value);
            }
        }
        bool _integratedSecurity;

        /// <summary>
        /// The Kerberos service name to be used for authentication.
        /// </summary>
        [Category("Security")]
        [Description("The Kerberos service name to be used for authentication.")]
        [DisplayName("Kerberos Service Name")]
        [NpgsqlConnectionStringProperty("Krbsrvname")]
        [DefaultValue("postgres")]
        public string KerberosServiceName
        {
            get { return _kerberosServiceName; }
            set
            {
                _kerberosServiceName = value;
                SetValue(nameof(KerberosServiceName), value);
            }
        }
        string _kerberosServiceName;

        /// <summary>
        /// The Kerberos realm to be used for authentication.
        /// </summary>
        [Category("Security")]
        [Description("The Kerberos realm to be used for authentication.")]
        [DisplayName("Include Realm")]
        [NpgsqlConnectionStringProperty]
        public bool IncludeRealm
        {
            get { return _includeRealm; }
            set
            {
                _includeRealm = value;
                SetValue(nameof(IncludeRealm), value);
            }
        }
        bool _includeRealm;

        /// <summary>
        /// Gets or sets a Boolean value that indicates if security-sensitive information, such as the password, is not returned as part of the connection if the connection is open or has ever been in an open state.
        /// </summary>
        [Category("Security")]
        [Description("Gets or sets a Boolean value that indicates if security-sensitive information, such as the password, is not returned as part of the connection if the connection is open or has ever been in an open state.")]
        [DisplayName("Persist Security Info")]
        [NpgsqlConnectionStringProperty]
        public bool PersistSecurityInfo
        {
            get { return _persistSecurityInfo; }
            set
            {
                _persistSecurityInfo = value;
                SetValue(nameof(PersistSecurityInfo), value);
            }
        }
        bool _persistSecurityInfo;

        #endregion

        #region Properties - Pooling

        /// <summary>
        /// Whether connection pooling should be used.
        /// </summary>
        [Category("Pooling")]
        [Description("Whether connection pooling should be used.")]
        [DisplayName("Pooling")]
        [NpgsqlConnectionStringProperty]
        [DefaultValue(true)]
        public bool Pooling
        {
            get { return _pooling; }
            set
            {
                _pooling = value;
                SetValue(nameof(Pooling), value);
            }
        }
        bool _pooling;

        /// <summary>
        /// The minimum connection pool size.
        /// </summary>
        [Category("Pooling")]
        [Description("The minimum connection pool size.")]
        [DisplayName("Minimum Pool Size")]
        [NpgsqlConnectionStringProperty]
        [DefaultValue(0)]
        public int MinPoolSize
        {
            get { return _minPoolSize; }
            set
            {
                if (value < 0 || value > PoolManager.PoolSizeLimit)
                    throw new ArgumentOutOfRangeException(nameof(value), value, "MinPoolSize must be between 0 and " + PoolManager.PoolSizeLimit);

                _minPoolSize = value;
                SetValue(nameof(MinPoolSize), value);
            }
        }
        int _minPoolSize;

        /// <summary>
        /// The maximum connection pool size.
        /// </summary>
        [Category("Pooling")]
        [Description("The maximum connection pool size.")]
        [DisplayName("Maximum Pool Size")]
        [NpgsqlConnectionStringProperty]
        [DefaultValue(100)]
        public int MaxPoolSize
        {
            get { return _maxPoolSize; }
            set
            {
                if (value < 0 || value > PoolManager.PoolSizeLimit)
                    throw new ArgumentOutOfRangeException(nameof(value), value, "MaxPoolSize must be between 0 and " + PoolManager.PoolSizeLimit);

                _maxPoolSize = value;
                SetValue(nameof(MaxPoolSize), value);
            }
        }
        int _maxPoolSize;

        /// <summary>
        /// The time to wait before closing idle connections in the pool if the count
        /// of all connections exceeds MinPoolSize.
        /// </summary>
        /// <value>The time (in seconds) to wait. The default value is 300.</value>
        [Category("Pooling")]
        [Description("The time to wait before closing unused connections in the pool if the count of all connections exeeds MinPoolSize.")]
        [DisplayName("Connection Idle Lifetime")]
        [NpgsqlConnectionStringProperty]
        [DefaultValue(300)]
        public int ConnectionIdleLifetime
        {
            get { return _connectionIdleLifetime; }
            set
            {
                _connectionIdleLifetime = value;
                SetValue(nameof(ConnectionIdleLifetime), value);
            }
        }
        int _connectionIdleLifetime;

        /// <summary>
        /// How many seconds the pool waits before attempting to prune idle connections that are beyond
        /// idle lifetime (<see cref="ConnectionIdleLifetime"/>.
        /// </summary>
        /// <value>The interval (in seconds). The default value is 10.</value>
        [Category("Pooling")]
        [Description("How many seconds the pool waits before attempting to prune idle connections that are beyond idle lifetime.")]
        [DisplayName("Connection Pruning Interval")]
        [NpgsqlConnectionStringProperty]
        [DefaultValue(10)]
        public int ConnectionPruningInterval
        {
            get { return _connectionPruningInterval; }
            set
            {
                _connectionPruningInterval = value;
                SetValue(nameof(ConnectionPruningInterval), value);
            }
        }
        int _connectionPruningInterval;

        #endregion

        #region Properties - Timeouts

        /// <summary>
        /// The time to wait (in seconds) while trying to establish a connection before terminating the attempt and generating an error.
        /// Defaults to 15 seconds.
        /// </summary>
        [Category("Timeouts")]
        [Description("The time to wait (in seconds) while trying to establish a connection before terminating the attempt and generating an error.")]
        [DisplayName("Timeout")]
        [NpgsqlConnectionStringProperty]
        [DefaultValue(15)]
        public int Timeout
        {
            get { return _timeout; }
            set
            {
                if (value < 0 || value > NpgsqlConnection.TimeoutLimit)
                    throw new ArgumentOutOfRangeException(nameof(value), value, "Timeout must be between 0 and " + NpgsqlConnection.TimeoutLimit);

                _timeout = value;
                SetValue(nameof(Timeout), value);
            }
        }
        int _timeout;

        /// <summary>
        /// The time to wait (in seconds) while trying to execute a command before terminating the attempt and generating an error.
        /// Defaults to 30 seconds.
        /// </summary>
        [Category("Timeouts")]
        [Description("The time to wait (in seconds) while trying to execute a command before terminating the attempt and generating an error. Set to zero for infinity.")]
        [DisplayName("Command Timeout")]
        [NpgsqlConnectionStringProperty]
        [DefaultValue(NpgsqlCommand.DefaultTimeout)]
        public int CommandTimeout
        {
            get { return _commandTimeout; }
            set
            {
                if (value < 0)
                    throw new ArgumentOutOfRangeException(nameof(value), value, "CommandTimeout can't be negative");

                _commandTimeout = value;
                SetValue(nameof(CommandTimeout), value);
            }
        }
        int _commandTimeout;

        /// <summary>
        /// The time to wait (in seconds) while trying to execute a an internal command before terminating the attempt and generating an error.
        /// </summary>
        [Category("Timeouts")]
        [Description("The time to wait (in seconds) while trying to execute a an internal command before terminating the attempt and generating an error. -1 uses CommandTimeout, 0 means no timeout.")]
        [DisplayName("Internal Command Timeout")]
        [NpgsqlConnectionStringProperty]
        [DefaultValue(-1)]
        public int InternalCommandTimeout
        {
            get { return _internalCommandTimeout; }
            set
            {
                if (value != 0 && value != -1 && value < NpgsqlConnector.MinimumInternalCommandTimeout)
                    throw new ArgumentOutOfRangeException(nameof(value), value,
                        $"InternalCommandTimeout must be >= {NpgsqlConnector.MinimumInternalCommandTimeout}, 0 (infinite) or -1 (use CommandTimeout)");

                _internalCommandTimeout = value;
                SetValue(nameof(InternalCommandTimeout), value);
            }
        }
        int _internalCommandTimeout;

        #endregion

        #region Properties - Entity Framework

        /// <summary>
        /// The database template to specify when creating a database in Entity Framework. If not specified,
        /// PostgreSQL defaults to "template1".
        /// </summary>
        /// <remarks>
        /// http://www.postgresql.org/docs/current/static/manage-ag-templatedbs.html
        /// </remarks>
        [Category("Entity Framework")]
        [Description("The database template to specify when creating a database in Entity Framework. If not specified, PostgreSQL defaults to \"template1\".")]
        [DisplayName("EF Template Database")]
        [NpgsqlConnectionStringProperty]
        public string EntityTemplateDatabase
        {
            get { return _entityTemplateDatabase; }
            set
            {
                _entityTemplateDatabase = value;
                SetValue(nameof(EntityTemplateDatabase), value);
            }
        }
        string _entityTemplateDatabase;

        /// <summary>
        /// The database admin to specify when creating and dropping a database in Entity Framework. This is needed because
        /// Npgsql needs to connect to a database in order to send the create/drop database command.
        /// If not specified, defaults to "template1". Check NpgsqlServices.UsingPostgresDBConnection for more information.
        /// </summary>
        [Category("Entity Framework")]
        [Description("The database admin to specify when creating and dropping a database in Entity Framework. If not specified, defaults to \"template1\".")]
        [DisplayName("EF Admin Database")]
        [NpgsqlConnectionStringProperty]
        public string EntityAdminDatabase
        {
            get { return _entityAdminDatabase; }
            set
            {
                _entityAdminDatabase = value;
                SetValue(nameof(EntityAdminDatabase), value);
            }
        }
        string _entityAdminDatabase;

        #endregion

        #region Properties - Advanced

        /// <summary>
        /// The number of seconds of connection inactivity before Npgsql sends a keepalive query.
        /// Set to 0 (the default) to disable.
        /// </summary>
        [Category("Advanced")]
        [Description("The number of seconds of connection inactivity before Npgsql sends a keepalive query.")]
        [DisplayName("Keepalive")]
        [NpgsqlConnectionStringProperty]
        public int KeepAlive
        {
            get { return _keepAlive; }
            set
            {
                if (value < 0)
                    throw new ArgumentOutOfRangeException(nameof(value), value, "KeepAlive can't be negative");

                _keepAlive = value;
                SetValue(nameof(KeepAlive), value);
            }
        }
        int _keepAlive;

        /// <summary>
        /// Determines the size of the internal buffer Npgsql uses when reading. Increasing may improve performance if transferring large values from the database.
        /// </summary>
        [Category("Advanced")]
        [Description("Determines the size of the internal buffer Npgsql uses when reading. Increasing may improve performance if transferring large values from the database.")]
        [DisplayName("Read Buffer Size")]
        [NpgsqlConnectionStringProperty]
        [DefaultValue(ReadBuffer.DefaultSize)]
        public int ReadBufferSize
        {
            get { return _readBufferSize; }
            set
            {
                _readBufferSize = value;
                SetValue(nameof(ReadBufferSize), value);
            }
        }
        int _readBufferSize;

        /// <summary>
        /// Determines the size of the internal buffer Npgsql uses when reading. Increasing may improve performance if transferring large values from the database.
        /// </summary>
        [Category("Advanced")]
        [Description("Determines the size of the internal buffer Npgsql uses when writing. Increasing may improve performance if transferring large values to the database.")]
        [DisplayName("Write Buffer Size")]
        [NpgsqlConnectionStringProperty]
        [DefaultValue(WriteBuffer.DefaultSize)]
        public int WriteBufferSize
        {
            get { return _writeBufferSize; }
            set
            {
                _writeBufferSize = value;
                SetValue(nameof(WriteBufferSize), value);
            }
        }
        int _writeBufferSize;

        /// <summary>
        /// Determines the size of socket read buffer.
        /// </summary>
        [Category("Advanced")]
        [Description("Determines the size of socket receive buffer.")]
        [DisplayName("Socket Receive Buffer Size")]
        [NpgsqlConnectionStringProperty]
        [CanBeNull]
        public int SocketReceiveBufferSize
        {
            get { return _socketReceiveBufferSize; }
            set
            {
                _socketReceiveBufferSize = value;
                SetValue(nameof(SocketReceiveBufferSize), value);
            }
        }
        int _socketReceiveBufferSize;

        /// <summary>
        /// Determines the size of socket send buffer.
        /// </summary>
        [Category("Advanced")]
        [Description("Determines the size of socket send buffer.")]
        [DisplayName("Socket Send Buffer Size")]
        [NpgsqlConnectionStringProperty]
        public int SocketSendBufferSize
        {
            get { return _socketSendBufferSize; }
            set
            {
                _socketSendBufferSize = value;
                SetValue(nameof(SocketSendBufferSize), value);
            }
        }
        int _socketSendBufferSize;

        /// <summary>
        /// The maximum number SQL statements that can be automatically prepared at any given point.
        /// Beyond this number the least-recently-used statement will be recycled.
        /// Zero (the default) disables automatic preparation.
        /// </summary>
        [Category("Advanced")]
        [Description("The maximum number SQL statements that can be automatically prepared at any given point. Beyond this number the least-recently-used statement will be recycled. Zero (the default) disables automatic preparation.")]
        [DisplayName("Max Auto Prepare")]
        [NpgsqlConnectionStringProperty]
        public int MaxAutoPrepare
        {
            get { return _maxAutoPrepare; }
            set
            {
                if (value < 0)
                    throw new ArgumentOutOfRangeException(nameof(value), value, $"{nameof(MaxAutoPrepare)} cannot be negative");

                _maxAutoPrepare = value;
                SetValue(nameof(MaxAutoPrepare), value);
            }
        }
        int _maxAutoPrepare;

        /// <summary>
        /// The minimum number of usages an SQL statement is used before it's automatically prepared.
        /// Defaults to 5.
        /// </summary>
        [Category("Advanced")]
        [Description("The minimum number of usages an SQL statement is used before it's automatically prepared. Defaults to 5.")]
        [DisplayName("Auto Prepare Min Usages")]
        [NpgsqlConnectionStringProperty]
        [DefaultValue(5)]
        public int AutoPrepareMinUsages
        {
            get { return _autoPrepareMinUsages; }
            set
            {
                if (value < 1)
                    throw new ArgumentOutOfRangeException(nameof(value), value, $"{nameof(AutoPrepareMinUsages)} must be 1 or greater");

                _autoPrepareMinUsages = value;
                SetValue(nameof(AutoPrepareMinUsages), value);
            }
        }
        int _autoPrepareMinUsages;

        /// <summary>
        /// If set to true, a pool connection's state won't be reset when it is closed (improves performance).
        /// Do not specify this unless you know what you're doing.
        /// </summary>
        [Category("Advanced")]
        [Description("If set to true, a pool connection's state won't be reset when it is closed (improves performance). Do not specify this unless you know what you're doing.")]
        [DisplayName("No Reset On Close")]
        [NpgsqlConnectionStringProperty]
        public bool NoResetOnClose
        {
            get { return _noResetOnClose; }
            set
            {
                _noResetOnClose = value;
                SetValue(nameof(NoResetOnClose), value);
            }
        }
        bool _noResetOnClose;

        #endregion

        #region Properties - Compatibility

        /// <summary>
        /// A compatibility mode for special PostgreSQL server types.
        /// </summary>
        [Category("Compatibility")]
        [Description("A compatibility mode for special PostgreSQL server types.")]
        [DisplayName("Server Compatibility Mode")]
        [NpgsqlConnectionStringProperty]
        public ServerCompatibilityMode ServerCompatibilityMode
        {
            get { return _serverCompatibilityMode; }
            set
            {
                _serverCompatibilityMode = value;
                SetValue(nameof(ServerCompatibilityMode), value);
            }
        }
        ServerCompatibilityMode _serverCompatibilityMode;

        /// <summary>
        /// Makes MaxValue and MinValue timestamps and dates readable as infinity and negative infinity.
        /// </summary>
        [Category("Compatibility")]
        [Description("Makes MaxValue and MinValue timestamps and dates readable as infinity and negative infinity.")]
        [DisplayName("Convert Infinity DateTime")]
        [NpgsqlConnectionStringProperty]
        public bool ConvertInfinityDateTime
        {
            get { return _convertInfinityDateTime; }
            set
            {
                _convertInfinityDateTime = value;
                SetValue(nameof(ConvertInfinityDateTime), value);
            }
        }
        bool _convertInfinityDateTime;

        #endregion

        #region Properties - Obsolete

        /// <summary>
        /// Obsolete, see http://www.npgsql.org/doc/3.1/migration.html
        /// </summary>
        [Category("Obsolete")]
        [Description("Obsolete, see http://www.npgsql.org/doc/3.1/migration.html")]
        [DisplayName("Connection Lifetime")]
        [NpgsqlConnectionStringProperty]
        [Obsolete("The ConnectionLifeTime parameter is no longer supported")]
        public int ConnectionLifeTime
        {
            get { return 0; }
            set { throw new NotSupportedException("The ConnectionLifeTime parameter is no longer supported. Please see http://www.npgsql.org/doc/3.1/migration.html"); }
        }

        /// <summary>
        /// Obsolete, see http://www.npgsql.org/doc/3.1/migration.html
        /// </summary>
        [Category("Obsolete")]
        [Description("Obsolete, see http://www.npgsql.org/doc/3.1/migration.html")]
        [DisplayName("Continuous Processing")]
        [NpgsqlConnectionStringProperty]
        [Obsolete("The ContinuousProcessing parameter is no longer supported.")]
        public bool ContinuousProcessing
        {
            get { return false; }
            set { throw new NotSupportedException("The ContinuousProcessing parameter is no longer supported. Please see http://www.npgsql.org/doc/3.1/migration.html"); }
        }

        /// <summary>
        /// Obsolete, see http://www.npgsql.org/doc/3.1/migration.html
        /// </summary>
        [Category("Obsolete")]
        [Description("Obsolete, see http://www.npgsql.org/doc/3.1/migration.html")]
        [DisplayName("Backend Timeouts")]
        [NpgsqlConnectionStringProperty]
        [Obsolete("The BackendTimeouts parameter is no longer supported")]
        public bool BackendTimeouts
        {
            get { return false; }
            set { throw new NotSupportedException("The BackendTimeouts parameter is no longer supported. Please see http://www.npgsql.org/doc/3.1/migration.html"); }
        }

        /// <summary>
        /// Obsolete, see http://www.npgsql.org/doc/3.0/migration.html
        /// </summary>
        [Category("Obsolete")]
        [Description("Obsolete, see http://www.npgsql.org/doc/3.0/migration.html")]
        [DisplayName("Preload Reader")]
        [NpgsqlConnectionStringProperty]
        [Obsolete("The PreloadReader parameter is no longer supported")]
        public bool PreloadReader
        {
            get { return false; }
            set { throw new NotSupportedException("The PreloadReader parameter is no longer supported. Please see http://www.npgsql.org/doc/3.0/migration.html"); }
        }

        /// <summary>
        /// Obsolete, see http://www.npgsql.org/doc/3.0/migration.html
        /// </summary>
        [Category("Obsolete")]
        [Description("Obsolete, see http://www.npgsql.org/doc/3.0/migration.html")]
        [DisplayName("Use Extended Types")]
        [NpgsqlConnectionStringProperty]
        [Obsolete("The UseExtendedTypes parameter is no longer supported")]
        public bool UseExtendedTypes
        {
            get { return false; }
            set { throw new NotSupportedException("The UseExtendedTypes parameter is no longer supported. Please see http://www.npgsql.org/doc/3.0/migration.html"); }
        }

        #endregion

        #region Misc

        internal string ToStringWithoutPassword()
        {
<<<<<<< HEAD
            lock (_connectionStringWithoutPasswordLocker)
            {
                if (_connectionStringWithoutPassword != null)
                {
                    return _connectionStringWithoutPassword;
                }

                var clone = Clone();
                clone.Password = null;
                _connectionStringWithoutPassword = clone.ToString();
                return _connectionStringWithoutPassword;
            }
        }

        readonly object _connectionStringWithoutPasswordLocker = new object();
        [CanBeNull]
        string _connectionStringWithoutPassword;

=======
            var clone = Clone();
            clone.Password = null;
            return clone.ToString();
        }

>>>>>>> 77767226
        internal NpgsqlConnectionStringBuilder Clone() => new NpgsqlConnectionStringBuilder(ConnectionString);

        /// <summary>
        /// Determines whether the specified object is equal to the current object.
        /// </summary>
        public override bool Equals(object obj)
        {
            var o = obj as NpgsqlConnectionStringBuilder;
            return o != null && EquivalentTo(o);
        }

        /// <summary>
        /// Hash function.
        /// </summary>
        /// <returns></returns>
        public override int GetHashCode() => Host?.GetHashCode() ?? 0;

        #endregion

        #region IDictionary<string, object>

        /// <summary>
        /// Gets an ICollection{string} containing the keys of the <see cref="NpgsqlConnectionStringBuilder"/>.
        /// </summary>
        public new ICollection<string> Keys => new List<string>(base.Keys.Cast<string>());

        /// <summary>
        /// Gets an ICollection{string} containing the values in the <see cref="NpgsqlConnectionStringBuilder"/>.
        /// </summary>
        public new ICollection<object> Values => base.Values.Cast<object>().ToList();

        /// <summary>
        /// Copies the elements of the <see cref="NpgsqlConnectionStringBuilder"/> to an Array, starting at a particular Array index.
        /// </summary>
        /// <param name="array">
        /// The one-dimensional Array that is the destination of the elements copied from <see cref="NpgsqlConnectionStringBuilder"/>.
        /// The Array must have zero-based indexing.
        /// </param>
        /// <param name="arrayIndex">
        /// The zero-based index in array at which copying begins.
        /// </param>
        public void CopyTo([NotNull] KeyValuePair<string, object>[] array, int arrayIndex)
        {
            foreach (var kv in this)
                array[arrayIndex++] = kv;
        }

        /// <summary>
        /// Returns an enumerator that iterates through the <see cref="NpgsqlConnectionStringBuilder"/>.
        /// </summary>
        /// <returns></returns>
        public IEnumerator<KeyValuePair<string, object>> GetEnumerator()
        {
            foreach (var k in Keys)
                yield return new KeyValuePair<string, object>(k, this[k]);
        }

#if !(NET45 || NET451)
        /// <summary>
        /// Gets a value indicating whether the ICollection{T} is read-only.
        /// </summary>
        public bool IsReadOnly => false;
#endif
        #endregion IDictionary<string, object>

        #region ICustomTypeDescriptor

#if NET45 || NET451
#pragma warning disable CS1591 // Missing XML comment for publicly visible type or member
        protected override void GetProperties(Hashtable propertyDescriptors)
        {
            // Tweak which properties are exposed via TypeDescriptor. This affects the VS DDEX
            // provider, for example.
            base.GetProperties(propertyDescriptors);

            var toRemove = propertyDescriptors.Values
                .Cast<PropertyDescriptor>()
                .Where(d =>
                    !d.Attributes.Cast<Attribute>().Any(a => a is NpgsqlConnectionStringPropertyAttribute) ||
                    d.Attributes.Cast<Attribute>().Any(a => a is ObsoleteAttribute)
                )
                .ToList();
            foreach (var o in toRemove)
                propertyDescriptors.Remove(o.DisplayName);
        }
#pragma warning restore CS1591 // Missing XML comment for publicly visible type or member
#endif

        #endregion

        #region Attributes

#if NETSTANDARD1_3
        [AttributeUsage(AttributeTargets.Property)]
        class DescriptionAttribute : Attribute
        {
            internal DescriptionAttribute(string description) { }
        }
#endif

        #endregion

        internal static readonly string[] EmptyStringArray = new string[0];
    }

    #region Attributes

    /// <summary>
    /// Marks on <see cref="NpgsqlConnectionStringBuilder"/> which participate in the connection
    /// string. Optionally holds a set of synonyms for the property.
    /// </summary>
    [AttributeUsage(AttributeTargets.Property)]
    [MeansImplicitUse]
    public class NpgsqlConnectionStringPropertyAttribute : Attribute
    {
        /// <summary>
        /// Holds a list of synonyms for the property.
        /// </summary>
        public string[] Synonyms { get; }

        /// <summary>
        /// Creates a <see cref="NpgsqlConnectionStringPropertyAttribute"/>.
        /// </summary>
        public NpgsqlConnectionStringPropertyAttribute()
        {
            Synonyms = NpgsqlConnectionStringBuilder.EmptyStringArray;
        }

        /// <summary>
        /// Creates a <see cref="NpgsqlConnectionStringPropertyAttribute"/>.
        /// </summary>
        public NpgsqlConnectionStringPropertyAttribute(params string[] synonyms)
        {
            Synonyms = synonyms;
        }
    }

    #endregion

    #region Enums

    /// <summary>
    /// An option specified in the connection string that activates special compatibility features.
    /// </summary>
    [PublicAPI]
    public enum ServerCompatibilityMode
    {
        /// <summary>
        /// No special server compatibility mode is active
        /// </summary>
        None,
        /// <summary>
        /// The server is an Amazon Redshift instance.
        /// </summary>
        Redshift,
    }

    /// <summary>
    /// Specifies how to manage SSL.
    /// </summary>
    [PublicAPI]
    public enum SslMode
    {
        /// <summary>
        /// SSL is disabled. If the server requires SSL, the connection will fail.
        /// </summary>
        Disable,
        /// <summary>
        /// Prefer SSL connections if the server allows them, but allow connections without SSL.
        /// </summary>
        Prefer,
        /// <summary>
        /// Fail the connection if the server doesn't suppotr SSL.
        /// </summary>
        Require,
    }

    #endregion
}<|MERGE_RESOLUTION|>--- conflicted
+++ resolved
@@ -283,11 +283,6 @@
             } else {
                 base[canonicalKeyword] = value;
             }
-
-            lock (_connectionStringWithoutPasswordLocker)
-            {
-                _connectionStringWithoutPassword = null;
-            }
         }
 
         #endregion
@@ -467,11 +462,7 @@
         string _clientEncoding;
 
         /// <summary>
-<<<<<<< HEAD
-        /// Gets or sets the client_encoding parameter.
-=======
         /// Gets or sets the .NET encoding that will be used to encode/decode PostgreSQL string data.
->>>>>>> 77767226
         /// </summary>
         [Category("Connection")]
         [Description("Gets or sets the .NET encoding that will be used to encode/decode PostgreSQL string data.")]
@@ -1157,32 +1148,11 @@
 
         internal string ToStringWithoutPassword()
         {
-<<<<<<< HEAD
-            lock (_connectionStringWithoutPasswordLocker)
-            {
-                if (_connectionStringWithoutPassword != null)
-                {
-                    return _connectionStringWithoutPassword;
-                }
-
-                var clone = Clone();
-                clone.Password = null;
-                _connectionStringWithoutPassword = clone.ToString();
-                return _connectionStringWithoutPassword;
-            }
-        }
-
-        readonly object _connectionStringWithoutPasswordLocker = new object();
-        [CanBeNull]
-        string _connectionStringWithoutPassword;
-
-=======
             var clone = Clone();
             clone.Password = null;
             return clone.ToString();
         }
 
->>>>>>> 77767226
         internal NpgsqlConnectionStringBuilder Clone() => new NpgsqlConnectionStringBuilder(ConnectionString);
 
         /// <summary>
